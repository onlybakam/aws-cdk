{
  "name": "@aws-cdk/aws-iot-actions",
  "version": "0.0.0",
  "description": "Receipt rule actions for AWS IoT",
  "main": "lib/index.js",
  "types": "lib/index.d.ts",
  "jsii": {
    "outdir": "dist",
    "targets": {
      "java": {
        "package": "software.amazon.awscdk.services.iot.actions",
        "maven": {
          "groupId": "software.amazon.awscdk",
          "artifactId": "iot-actions"
        }
      },
      "dotnet": {
        "namespace": "Amazon.CDK.AWS.IoT.Actions",
        "packageId": "Amazon.CDK.AWS.IoT.Actions",
        "iconUrl": "https://raw.githubusercontent.com/aws/aws-cdk/master/logo/default-256-dark.png"
      },
      "python": {
        "distName": "aws-cdk.aws-iot-actions",
        "module": "aws_cdk.aws_iot_actions",
        "classifiers": [
          "Framework :: AWS CDK",
          "Framework :: AWS CDK :: 1"
        ]
      }
    },
    "projectReferences": true,
    "metadata": {
      "jsii": {
        "rosetta": {
          "strict": true
        }
      }
    }
  },
  "repository": {
    "type": "git",
    "url": "https://github.com/aws/aws-cdk.git",
    "directory": "packages/@aws-cdk/aws-iot-actions"
  },
  "scripts": {
    "build": "cdk-build",
    "watch": "cdk-watch",
    "lint": "cdk-lint",
    "test": "cdk-test",
    "integ": "cdk-integ",
    "pkglint": "pkglint -f",
    "package": "cdk-package",
    "awslint": "cdk-awslint",
    "build+test+package": "yarn build+test && yarn package",
    "build+test": "yarn build && yarn test",
    "compat": "cdk-compat",
    "rosetta:extract": "yarn --silent jsii-rosetta extract",
    "build+extract": "yarn build && yarn rosetta:extract",
    "build+test+extract": "yarn build+test && yarn rosetta:extract"
  },
  "cdk-build": {
    "env": {
      "AWSLINT_BASE_CONSTRUCT": true
    }
  },
  "keywords": [
    "aws",
    "cdk",
    "constructs",
    "iot",
    "actions"
  ],
  "author": {
    "name": "Amazon Web Services",
    "url": "https://aws.amazon.com",
    "organization": true
  },
  "license": "Apache-2.0",
  "devDependencies": {
    "@aws-cdk/assertions": "0.0.0",
    "@aws-cdk/aws-kinesisfirehose-destinations": "0.0.0",
    "@aws-cdk/cdk-build-tools": "0.0.0",
    "@aws-cdk/cdk-integ-tools": "0.0.0",
    "@aws-cdk/pkglint": "0.0.0",
<<<<<<< HEAD
    "@types/jest": "^27.4.1",
    "constructs": "^3.3.69",
    "jest": "^27.5.1"
=======
    "@types/jest": "^27.4.0",
    "jest": "^27.5.1",
    "constructs": "^10.0.0"
>>>>>>> 9608b0d4
  },
  "dependencies": {
    "@aws-cdk/aws-cloudwatch": "0.0.0",
    "@aws-cdk/aws-iam": "0.0.0",
    "@aws-cdk/aws-iot": "0.0.0",
    "@aws-cdk/aws-kinesis": "0.0.0",
    "@aws-cdk/aws-kinesisfirehose": "0.0.0",
    "@aws-cdk/aws-lambda": "0.0.0",
    "@aws-cdk/aws-logs": "0.0.0",
    "@aws-cdk/aws-s3": "0.0.0",
    "@aws-cdk/aws-sns": "0.0.0",
    "@aws-cdk/aws-sqs": "0.0.0",
    "@aws-cdk/core": "0.0.0",
    "case": "1.6.3",
    "constructs": "^10.0.0"
  },
  "homepage": "https://github.com/aws/aws-cdk",
  "peerDependencies": {
    "@aws-cdk/aws-cloudwatch": "0.0.0",
    "@aws-cdk/aws-iam": "0.0.0",
    "@aws-cdk/aws-iot": "0.0.0",
    "@aws-cdk/aws-kinesis": "0.0.0",
    "@aws-cdk/aws-kinesisfirehose": "0.0.0",
    "@aws-cdk/aws-lambda": "0.0.0",
    "@aws-cdk/aws-logs": "0.0.0",
    "@aws-cdk/aws-s3": "0.0.0",
    "@aws-cdk/aws-sns": "0.0.0",
    "@aws-cdk/aws-sqs": "0.0.0",
    "@aws-cdk/core": "0.0.0",
    "constructs": "^10.0.0"
  },
  "bundledDependencies": [
    "case"
  ],
  "engines": {
    "node": ">= 14.15.0"
  },
  "stability": "experimental",
  "maturity": "experimental",
  "awscdkio": {
    "announce": false
  },
  "publishConfig": {
    "tag": "next"
  },
  "private": true
}<|MERGE_RESOLUTION|>--- conflicted
+++ resolved
@@ -82,15 +82,9 @@
     "@aws-cdk/cdk-build-tools": "0.0.0",
     "@aws-cdk/cdk-integ-tools": "0.0.0",
     "@aws-cdk/pkglint": "0.0.0",
-<<<<<<< HEAD
     "@types/jest": "^27.4.1",
-    "constructs": "^3.3.69",
-    "jest": "^27.5.1"
-=======
-    "@types/jest": "^27.4.0",
     "jest": "^27.5.1",
     "constructs": "^10.0.0"
->>>>>>> 9608b0d4
   },
   "dependencies": {
     "@aws-cdk/aws-cloudwatch": "0.0.0",
