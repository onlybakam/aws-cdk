import * as ec2 from '@aws-cdk/aws-ec2';
import * as iam from '@aws-cdk/aws-iam';
import * as logs from '@aws-cdk/aws-logs';
import * as cdk from '@aws-cdk/core';
<<<<<<< HEAD
import { Construct } from 'constructs';
import { Architecture } from './architecture';
=======
import { Construct, IConstruct, IDependable, Node } from 'constructs';
>>>>>>> 8d70c9ea
import { Function as LambdaFunction, FunctionProps, EnvironmentOptions } from './function';
import { FunctionBase } from './function-base';
import { Version } from './lambda-version';
import { ILayerVersion } from './layers';
import { Permission } from './permission';
import { Runtime } from './runtime';

/**
 * Properties for a newly created singleton Lambda
 */
export interface SingletonFunctionProps extends FunctionProps {
  /**
   * A unique identifier to identify this lambda
   *
   * The identifier should be unique across all custom resource providers.
   * We recommend generating a UUID per provider.
   */
  readonly uuid: string;

  /**
   * A descriptive name for the purpose of this Lambda.
   *
   * If the Lambda does not have a physical name, this string will be
   * reflected its generated name. The combination of lambdaPurpose
   * and uuid must be unique.
   *
   * @default SingletonLambda
   */
  readonly lambdaPurpose?: string;
}

/**
 * A Lambda that will only ever be added to a stack once.
 *
 * This construct is a way to guarantee that the lambda function will be guaranteed to be part of the stack,
 * once and only once, irrespective of how many times the construct is declared to be part of the stack.
 * This is guaranteed as long as the `uuid` property and the optional `lambdaPurpose` property stay the same
 * whenever they're declared into the stack.
 *
 * @resource AWS::Lambda::Function
 */
export class SingletonFunction extends FunctionBase {
  public readonly grantPrincipal: iam.IPrincipal;
  public readonly functionName: string;
  public readonly functionArn: string;
  public readonly role?: iam.IRole;
<<<<<<< HEAD
  public readonly permissionsNode: cdk.ConstructNode;
  public readonly architecture: Architecture;
=======
  public readonly permissionsNode: Node;
>>>>>>> 8d70c9ea

  /**
   * The runtime environment for the Lambda function.
   */
  public readonly runtime: Runtime;

  protected readonly canCreatePermissions: boolean;
  private lambdaFunction: LambdaFunction;

  constructor(scope: Construct, id: string, props: SingletonFunctionProps) {
    super(scope, id);

    this.lambdaFunction = this.ensureLambda(props);
    this.permissionsNode = this.lambdaFunction.node;
    this.architecture = this.lambdaFunction.architecture;

    this.functionArn = this.lambdaFunction.functionArn;
    this.functionName = this.lambdaFunction.functionName;
    this.role = this.lambdaFunction.role;
    this.runtime = this.lambdaFunction.runtime;
    this.grantPrincipal = this.lambdaFunction.grantPrincipal;

    this.canCreatePermissions = true; // Doesn't matter, addPermission is overriden anyway
  }

  /**
   * @inheritdoc
   */
  public get isBoundToVpc(): boolean {
    return this.lambdaFunction.isBoundToVpc;
  }

  /**
   * @inheritdoc
   */
  public get connections(): ec2.Connections {
    return this.lambdaFunction.connections;
  }

  /**
   * The LogGroup where the Lambda function's logs are made available.
   *
   * If either `logRetention` is set or this property is called, a CloudFormation custom resource is added to the stack that
   * pre-creates the log group as part of the stack deployment, if it already doesn't exist, and sets the correct log retention
   * period (never expire, by default).
   *
   * Further, if the log group already exists and the `logRetention` is not set, the custom resource will reset the log retention
   * to never expire even if it was configured with a different value.
   */
  public get logGroup(): logs.ILogGroup {
    return this.lambdaFunction.logGroup;
  }

  /**
   * Returns a `lambda.Version` which represents the current version of this
   * singleton Lambda function. A new version will be created every time the
   * function's configuration changes.
   *
   * You can specify options for this version using the `currentVersionOptions`
   * prop when initializing the `lambda.SingletonFunction`.
   */
  public get currentVersion(): Version {
    return this.lambdaFunction.currentVersion;
  }

  /**
   * Adds an environment variable to this Lambda function.
   * If this is a ref to a Lambda function, this operation results in a no-op.
   * @param key The environment variable key.
   * @param value The environment variable's value.
   * @param options Environment variable options.
   */
  public addEnvironment(key: string, value: string, options?: EnvironmentOptions) {
    return this.lambdaFunction.addEnvironment(key, value, options);
  }

  /**
   * Adds one or more Lambda Layers to this Lambda function.
   *
   * @param layers the layers to be added.
   *
   * @throws if there are already 5 layers on this function, or the layer is incompatible with this function's runtime.
   */
  public addLayers(...layers: ILayerVersion[]) {
    return this.lambdaFunction.addLayers(...layers);
  }

  public addPermission(name: string, permission: Permission) {
    return this.lambdaFunction.addPermission(name, permission);
  }

  /**
   * Using node.addDependency() does not work on this method as the underlying lambda function is modeled
   * as a singleton across the stack. Use this method instead to declare dependencies.
   */
  public addDependency(...up: IDependable[]) {
    this.lambdaFunction.node.addDependency(...up);
  }

  /**
   * The SingletonFunction construct cannot be added as a dependency of another construct using
   * node.addDependency(). Use this method instead to declare this as a dependency of another construct.
   */
  public dependOn(down: IConstruct) {
    down.node.addDependency(this.lambdaFunction);
  }

  /** @internal */
  public _checkEdgeCompatibility() {
    return this.lambdaFunction._checkEdgeCompatibility();
  }

  /**
   * Returns the construct tree node that corresponds to the lambda function.
   * @internal
   */
  protected _functionNode(): Node {
    return this.lambdaFunction.node;
  }

  private ensureLambda(props: SingletonFunctionProps): LambdaFunction {
    const constructName = (props.lambdaPurpose || 'SingletonLambda') + slugify(props.uuid);
    const existing = cdk.Stack.of(this).node.tryFindChild(constructName);
    if (existing) {
      // Just assume this is true
      return existing as LambdaFunction;
    }

    return new LambdaFunction(cdk.Stack.of(this), constructName, props);
  }
}

function slugify(x: string): string {
  return x.replace(/[^a-zA-Z0-9]/g, '');
}<|MERGE_RESOLUTION|>--- conflicted
+++ resolved
@@ -2,12 +2,8 @@
 import * as iam from '@aws-cdk/aws-iam';
 import * as logs from '@aws-cdk/aws-logs';
 import * as cdk from '@aws-cdk/core';
-<<<<<<< HEAD
-import { Construct } from 'constructs';
+import { Construct, IConstruct, IDependable, Node } from 'constructs';
 import { Architecture } from './architecture';
-=======
-import { Construct, IConstruct, IDependable, Node } from 'constructs';
->>>>>>> 8d70c9ea
 import { Function as LambdaFunction, FunctionProps, EnvironmentOptions } from './function';
 import { FunctionBase } from './function-base';
 import { Version } from './lambda-version';
@@ -54,12 +50,8 @@
   public readonly functionName: string;
   public readonly functionArn: string;
   public readonly role?: iam.IRole;
-<<<<<<< HEAD
-  public readonly permissionsNode: cdk.ConstructNode;
+  public readonly permissionsNode: Node;
   public readonly architecture: Architecture;
-=======
-  public readonly permissionsNode: Node;
->>>>>>> 8d70c9ea
 
   /**
    * The runtime environment for the Lambda function.
