{
  "Resources": {
    "Vpc8378EB38": {
      "Type": "AWS::EC2::VPC",
      "Properties": {
        "CidrBlock": "10.0.0.0/16",
        "EnableDnsHostnames": true,
        "EnableDnsSupport": true,
        "InstanceTenancy": "default",
        "Tags": [
          {
            "Key": "Name",
            "Value": "PipelineStack/Vpc"
          }
        ]
      }
    },
    "VpcPublicSubnet1Subnet5C2D37C4": {
      "Type": "AWS::EC2::Subnet",
      "Properties": {
        "CidrBlock": "10.0.0.0/19",
        "VpcId": {
          "Ref": "Vpc8378EB38"
        },
        "AvailabilityZone": "test-region-1a",
        "MapPublicIpOnLaunch": true,
        "Tags": [
          {
            "Key": "aws-cdk:subnet-name",
            "Value": "Public"
          },
          {
            "Key": "aws-cdk:subnet-type",
            "Value": "Public"
          },
          {
            "Key": "Name",
            "Value": "PipelineStack/Vpc/PublicSubnet1"
          }
        ]
      }
    },
    "VpcPublicSubnet1RouteTable6C95E38E": {
      "Type": "AWS::EC2::RouteTable",
      "Properties": {
        "VpcId": {
          "Ref": "Vpc8378EB38"
        },
        "Tags": [
          {
            "Key": "Name",
            "Value": "PipelineStack/Vpc/PublicSubnet1"
          }
        ]
      }
    },
    "VpcPublicSubnet1RouteTableAssociation97140677": {
      "Type": "AWS::EC2::SubnetRouteTableAssociation",
      "Properties": {
        "RouteTableId": {
          "Ref": "VpcPublicSubnet1RouteTable6C95E38E"
        },
        "SubnetId": {
          "Ref": "VpcPublicSubnet1Subnet5C2D37C4"
        }
      }
    },
    "VpcPublicSubnet1DefaultRoute3DA9E72A": {
      "Type": "AWS::EC2::Route",
      "Properties": {
        "RouteTableId": {
          "Ref": "VpcPublicSubnet1RouteTable6C95E38E"
        },
        "DestinationCidrBlock": "0.0.0.0/0",
        "GatewayId": {
          "Ref": "VpcIGWD7BA715C"
        }
      },
      "DependsOn": [
        "VpcVPCGWBF912B6E"
      ]
    },
    "VpcPublicSubnet1EIPD7E02669": {
      "Type": "AWS::EC2::EIP",
      "Properties": {
        "Domain": "vpc",
        "Tags": [
          {
            "Key": "Name",
            "Value": "PipelineStack/Vpc/PublicSubnet1"
          }
        ]
      }
    },
    "VpcPublicSubnet1NATGateway4D7517AA": {
      "Type": "AWS::EC2::NatGateway",
      "Properties": {
        "SubnetId": {
          "Ref": "VpcPublicSubnet1Subnet5C2D37C4"
        },
        "AllocationId": {
          "Fn::GetAtt": [
            "VpcPublicSubnet1EIPD7E02669",
            "AllocationId"
          ]
        },
        "Tags": [
          {
            "Key": "Name",
            "Value": "PipelineStack/Vpc/PublicSubnet1"
          }
        ]
      }
    },
    "VpcPublicSubnet2Subnet691E08A3": {
      "Type": "AWS::EC2::Subnet",
      "Properties": {
        "CidrBlock": "10.0.32.0/19",
        "VpcId": {
          "Ref": "Vpc8378EB38"
        },
        "AvailabilityZone": "test-region-1b",
        "MapPublicIpOnLaunch": true,
        "Tags": [
          {
            "Key": "aws-cdk:subnet-name",
            "Value": "Public"
          },
          {
            "Key": "aws-cdk:subnet-type",
            "Value": "Public"
          },
          {
            "Key": "Name",
            "Value": "PipelineStack/Vpc/PublicSubnet2"
          }
        ]
      }
    },
    "VpcPublicSubnet2RouteTable94F7E489": {
      "Type": "AWS::EC2::RouteTable",
      "Properties": {
        "VpcId": {
          "Ref": "Vpc8378EB38"
        },
        "Tags": [
          {
            "Key": "Name",
            "Value": "PipelineStack/Vpc/PublicSubnet2"
          }
        ]
      }
    },
    "VpcPublicSubnet2RouteTableAssociationDD5762D8": {
      "Type": "AWS::EC2::SubnetRouteTableAssociation",
      "Properties": {
        "RouteTableId": {
          "Ref": "VpcPublicSubnet2RouteTable94F7E489"
        },
        "SubnetId": {
          "Ref": "VpcPublicSubnet2Subnet691E08A3"
        }
      }
    },
    "VpcPublicSubnet2DefaultRoute97F91067": {
      "Type": "AWS::EC2::Route",
      "Properties": {
        "RouteTableId": {
          "Ref": "VpcPublicSubnet2RouteTable94F7E489"
        },
        "DestinationCidrBlock": "0.0.0.0/0",
        "GatewayId": {
          "Ref": "VpcIGWD7BA715C"
        }
      },
      "DependsOn": [
        "VpcVPCGWBF912B6E"
      ]
    },
    "VpcPublicSubnet2EIP3C605A87": {
      "Type": "AWS::EC2::EIP",
      "Properties": {
        "Domain": "vpc",
        "Tags": [
          {
            "Key": "Name",
            "Value": "PipelineStack/Vpc/PublicSubnet2"
          }
        ]
      }
    },
    "VpcPublicSubnet2NATGateway9182C01D": {
      "Type": "AWS::EC2::NatGateway",
      "Properties": {
        "SubnetId": {
          "Ref": "VpcPublicSubnet2Subnet691E08A3"
        },
        "AllocationId": {
          "Fn::GetAtt": [
            "VpcPublicSubnet2EIP3C605A87",
            "AllocationId"
          ]
        },
        "Tags": [
          {
            "Key": "Name",
            "Value": "PipelineStack/Vpc/PublicSubnet2"
          }
        ]
      }
    },
    "VpcPublicSubnet3SubnetBE12F0B6": {
      "Type": "AWS::EC2::Subnet",
      "Properties": {
        "CidrBlock": "10.0.64.0/19",
        "VpcId": {
          "Ref": "Vpc8378EB38"
        },
        "AvailabilityZone": "test-region-1c",
        "MapPublicIpOnLaunch": true,
        "Tags": [
          {
            "Key": "aws-cdk:subnet-name",
            "Value": "Public"
          },
          {
            "Key": "aws-cdk:subnet-type",
            "Value": "Public"
          },
          {
            "Key": "Name",
            "Value": "PipelineStack/Vpc/PublicSubnet3"
          }
        ]
      }
    },
    "VpcPublicSubnet3RouteTable93458DBB": {
      "Type": "AWS::EC2::RouteTable",
      "Properties": {
        "VpcId": {
          "Ref": "Vpc8378EB38"
        },
        "Tags": [
          {
            "Key": "Name",
            "Value": "PipelineStack/Vpc/PublicSubnet3"
          }
        ]
      }
    },
    "VpcPublicSubnet3RouteTableAssociation1F1EDF02": {
      "Type": "AWS::EC2::SubnetRouteTableAssociation",
      "Properties": {
        "RouteTableId": {
          "Ref": "VpcPublicSubnet3RouteTable93458DBB"
        },
        "SubnetId": {
          "Ref": "VpcPublicSubnet3SubnetBE12F0B6"
        }
      }
    },
    "VpcPublicSubnet3DefaultRoute4697774F": {
      "Type": "AWS::EC2::Route",
      "Properties": {
        "RouteTableId": {
          "Ref": "VpcPublicSubnet3RouteTable93458DBB"
        },
        "DestinationCidrBlock": "0.0.0.0/0",
        "GatewayId": {
          "Ref": "VpcIGWD7BA715C"
        }
      },
      "DependsOn": [
        "VpcVPCGWBF912B6E"
      ]
    },
    "VpcPublicSubnet3EIP3A666A23": {
      "Type": "AWS::EC2::EIP",
      "Properties": {
        "Domain": "vpc",
        "Tags": [
          {
            "Key": "Name",
            "Value": "PipelineStack/Vpc/PublicSubnet3"
          }
        ]
      }
    },
    "VpcPublicSubnet3NATGateway7640CD1D": {
      "Type": "AWS::EC2::NatGateway",
      "Properties": {
        "SubnetId": {
          "Ref": "VpcPublicSubnet3SubnetBE12F0B6"
        },
        "AllocationId": {
          "Fn::GetAtt": [
            "VpcPublicSubnet3EIP3A666A23",
            "AllocationId"
          ]
        },
        "Tags": [
          {
            "Key": "Name",
            "Value": "PipelineStack/Vpc/PublicSubnet3"
          }
        ]
      }
    },
    "VpcPrivateSubnet1Subnet536B997A": {
      "Type": "AWS::EC2::Subnet",
      "Properties": {
        "CidrBlock": "10.0.96.0/19",
        "VpcId": {
          "Ref": "Vpc8378EB38"
        },
        "AvailabilityZone": "test-region-1a",
        "MapPublicIpOnLaunch": false,
        "Tags": [
          {
            "Key": "aws-cdk:subnet-name",
            "Value": "Private"
          },
          {
            "Key": "aws-cdk:subnet-type",
            "Value": "Private"
          },
          {
            "Key": "Name",
            "Value": "PipelineStack/Vpc/PrivateSubnet1"
          }
        ]
      }
    },
    "VpcPrivateSubnet1RouteTableB2C5B500": {
      "Type": "AWS::EC2::RouteTable",
      "Properties": {
        "VpcId": {
          "Ref": "Vpc8378EB38"
        },
        "Tags": [
          {
            "Key": "Name",
            "Value": "PipelineStack/Vpc/PrivateSubnet1"
          }
        ]
      }
    },
    "VpcPrivateSubnet1RouteTableAssociation70C59FA6": {
      "Type": "AWS::EC2::SubnetRouteTableAssociation",
      "Properties": {
        "RouteTableId": {
          "Ref": "VpcPrivateSubnet1RouteTableB2C5B500"
        },
        "SubnetId": {
          "Ref": "VpcPrivateSubnet1Subnet536B997A"
        }
      }
    },
    "VpcPrivateSubnet1DefaultRouteBE02A9ED": {
      "Type": "AWS::EC2::Route",
      "Properties": {
        "RouteTableId": {
          "Ref": "VpcPrivateSubnet1RouteTableB2C5B500"
        },
        "DestinationCidrBlock": "0.0.0.0/0",
        "NatGatewayId": {
          "Ref": "VpcPublicSubnet1NATGateway4D7517AA"
        }
      }
    },
    "VpcPrivateSubnet2Subnet3788AAA1": {
      "Type": "AWS::EC2::Subnet",
      "Properties": {
        "CidrBlock": "10.0.128.0/19",
        "VpcId": {
          "Ref": "Vpc8378EB38"
        },
        "AvailabilityZone": "test-region-1b",
        "MapPublicIpOnLaunch": false,
        "Tags": [
          {
            "Key": "aws-cdk:subnet-name",
            "Value": "Private"
          },
          {
            "Key": "aws-cdk:subnet-type",
            "Value": "Private"
          },
          {
            "Key": "Name",
            "Value": "PipelineStack/Vpc/PrivateSubnet2"
          }
        ]
      }
    },
    "VpcPrivateSubnet2RouteTableA678073B": {
      "Type": "AWS::EC2::RouteTable",
      "Properties": {
        "VpcId": {
          "Ref": "Vpc8378EB38"
        },
        "Tags": [
          {
            "Key": "Name",
            "Value": "PipelineStack/Vpc/PrivateSubnet2"
          }
        ]
      }
    },
    "VpcPrivateSubnet2RouteTableAssociationA89CAD56": {
      "Type": "AWS::EC2::SubnetRouteTableAssociation",
      "Properties": {
        "RouteTableId": {
          "Ref": "VpcPrivateSubnet2RouteTableA678073B"
        },
        "SubnetId": {
          "Ref": "VpcPrivateSubnet2Subnet3788AAA1"
        }
      }
    },
    "VpcPrivateSubnet2DefaultRoute060D2087": {
      "Type": "AWS::EC2::Route",
      "Properties": {
        "RouteTableId": {
          "Ref": "VpcPrivateSubnet2RouteTableA678073B"
        },
        "DestinationCidrBlock": "0.0.0.0/0",
        "NatGatewayId": {
          "Ref": "VpcPublicSubnet2NATGateway9182C01D"
        }
      }
    },
    "VpcPrivateSubnet3SubnetF258B56E": {
      "Type": "AWS::EC2::Subnet",
      "Properties": {
        "CidrBlock": "10.0.160.0/19",
        "VpcId": {
          "Ref": "Vpc8378EB38"
        },
        "AvailabilityZone": "test-region-1c",
        "MapPublicIpOnLaunch": false,
        "Tags": [
          {
            "Key": "aws-cdk:subnet-name",
            "Value": "Private"
          },
          {
            "Key": "aws-cdk:subnet-type",
            "Value": "Private"
          },
          {
            "Key": "Name",
            "Value": "PipelineStack/Vpc/PrivateSubnet3"
          }
        ]
      }
    },
    "VpcPrivateSubnet3RouteTableD98824C7": {
      "Type": "AWS::EC2::RouteTable",
      "Properties": {
        "VpcId": {
          "Ref": "Vpc8378EB38"
        },
        "Tags": [
          {
            "Key": "Name",
            "Value": "PipelineStack/Vpc/PrivateSubnet3"
          }
        ]
      }
    },
    "VpcPrivateSubnet3RouteTableAssociation16BDDC43": {
      "Type": "AWS::EC2::SubnetRouteTableAssociation",
      "Properties": {
        "RouteTableId": {
          "Ref": "VpcPrivateSubnet3RouteTableD98824C7"
        },
        "SubnetId": {
          "Ref": "VpcPrivateSubnet3SubnetF258B56E"
        }
      }
    },
    "VpcPrivateSubnet3DefaultRoute94B74F0D": {
      "Type": "AWS::EC2::Route",
      "Properties": {
        "RouteTableId": {
          "Ref": "VpcPrivateSubnet3RouteTableD98824C7"
        },
        "DestinationCidrBlock": "0.0.0.0/0",
        "NatGatewayId": {
          "Ref": "VpcPublicSubnet3NATGateway7640CD1D"
        }
      }
    },
    "VpcIGWD7BA715C": {
      "Type": "AWS::EC2::InternetGateway",
      "Properties": {
        "Tags": [
          {
            "Key": "Name",
            "Value": "PipelineStack/Vpc"
          }
        ]
      }
    },
    "VpcVPCGWBF912B6E": {
      "Type": "AWS::EC2::VPCGatewayAttachment",
      "Properties": {
        "VpcId": {
          "Ref": "Vpc8378EB38"
        },
        "InternetGatewayId": {
          "Ref": "VpcIGWD7BA715C"
        }
      }
    },
    "PipelineArtifactsBucketAEA9A052": {
      "Type": "AWS::S3::Bucket",
      "Properties": {
        "BucketEncryption": {
          "ServerSideEncryptionConfiguration": [
            {
              "ServerSideEncryptionByDefault": {
                "SSEAlgorithm": "aws:kms"
              }
            }
          ]
        },
        "PublicAccessBlockConfiguration": {
          "BlockPublicAcls": true,
          "BlockPublicPolicy": true,
          "IgnorePublicAcls": true,
          "RestrictPublicBuckets": true
        }
      },
      "UpdateReplacePolicy": "Retain",
      "DeletionPolicy": "Retain"
    },
    "PipelineArtifactsBucketPolicyF53CCC52": {
      "Type": "AWS::S3::BucketPolicy",
      "Properties": {
        "Bucket": {
          "Ref": "PipelineArtifactsBucketAEA9A052"
        },
        "PolicyDocument": {
          "Statement": [
            {
              "Action": "s3:*",
              "Condition": {
                "Bool": {
                  "aws:SecureTransport": "false"
                }
              },
              "Effect": "Deny",
              "Principal": {
                "AWS": "*"
              },
              "Resource": [
                {
                  "Fn::GetAtt": [
                    "PipelineArtifactsBucketAEA9A052",
                    "Arn"
                  ]
                },
                {
                  "Fn::Join": [
                    "",
                    [
                      {
                        "Fn::GetAtt": [
                          "PipelineArtifactsBucketAEA9A052",
                          "Arn"
                        ]
                      },
                      "/*"
                    ]
                  ]
                }
              ]
            }
          ],
          "Version": "2012-10-17"
        }
      }
    },
    "PipelineRoleB27FAA37": {
      "Type": "AWS::IAM::Role",
      "Properties": {
        "AssumeRolePolicyDocument": {
          "Statement": [
            {
              "Action": "sts:AssumeRole",
              "Effect": "Allow",
              "Principal": {
                "Service": "codepipeline.amazonaws.com"
              }
            }
          ],
          "Version": "2012-10-17"
        }
      }
    },
    "PipelineRoleDefaultPolicy7BDC1ABB": {
      "Type": "AWS::IAM::Policy",
      "Properties": {
        "PolicyDocument": {
          "Statement": [
            {
              "Action": [
                "s3:GetObject*",
                "s3:GetBucket*",
                "s3:List*",
                "s3:DeleteObject*",
                "s3:PutObject",
                "s3:Abort*"
              ],
              "Effect": "Allow",
              "Resource": [
                {
                  "Fn::GetAtt": [
                    "PipelineArtifactsBucketAEA9A052",
                    "Arn"
                  ]
                },
                {
                  "Fn::Join": [
                    "",
                    [
                      {
                        "Fn::GetAtt": [
                          "PipelineArtifactsBucketAEA9A052",
                          "Arn"
                        ]
                      },
                      "/*"
                    ]
                  ]
                }
              ]
            },
            {
              "Action": "sts:AssumeRole",
              "Effect": "Allow",
              "Resource": {
                "Fn::GetAtt": [
                  "PipelineBuildSynthCodePipelineActionRole4E7A6C97",
                  "Arn"
                ]
              }
            },
            {
              "Action": "sts:AssumeRole",
              "Effect": "Allow",
              "Resource": {
                "Fn::GetAtt": [
                  "PipelineUpdatePipelineSelfMutateCodePipelineActionRoleD6D4E5CF",
                  "Arn"
                ]
              }
            },
            {
              "Action": "sts:AssumeRole",
              "Effect": "Allow",
              "Resource": {
                "Fn::GetAtt": [
                  "PipelineBetaPrepareCodePipelineActionRoleB746DA86",
                  "Arn"
                ]
              }
            },
            {
              "Action": "sts:AssumeRole",
              "Effect": "Allow",
              "Resource": {
                "Fn::GetAtt": [
                  "PipelineBetaDeployCodePipelineActionRole2B286DC9",
                  "Arn"
                ]
              }
            }
          ],
          "Version": "2012-10-17"
        },
        "PolicyName": "PipelineRoleDefaultPolicy7BDC1ABB",
        "Roles": [
          {
            "Ref": "PipelineRoleB27FAA37"
          }
        ]
      }
    },
    "Pipeline9850B417": {
      "Type": "AWS::CodePipeline::Pipeline",
      "Properties": {
        "RoleArn": {
          "Fn::GetAtt": [
            "PipelineRoleB27FAA37",
            "Arn"
          ]
        },
        "Stages": [
          {
            "Actions": [
              {
                "ActionTypeId": {
                  "Category": "Source",
                  "Owner": "ThirdParty",
                  "Provider": "GitHub",
                  "Version": "1"
                },
                "Configuration": {
                  "Owner": "aws",
                  "Repo": "aws-cdk",
                  "Branch": "v2-main",
                  "OAuthToken": "{{resolve:secretsmanager:github-token:SecretString:::}}",
                  "PollForSourceChanges": false
                },
                "Name": "aws_aws-cdk",
                "OutputArtifacts": [
                  {
                    "Name": "aws_aws_cdk_Source"
                  }
                ],
                "RunOrder": 1
              }
            ],
            "Name": "Source"
          },
          {
            "Actions": [
              {
                "ActionTypeId": {
                  "Category": "Build",
                  "Owner": "AWS",
                  "Provider": "CodeBuild",
                  "Version": "1"
                },
                "Configuration": {
                  "ProjectName": {
                    "Ref": "PipelineBuildSynthCdkBuildProject6BEFA8E6"
                  },
                  "EnvironmentVariables": "[{\"name\":\"_PROJECT_CONFIG_HASH\",\"type\":\"PLAINTEXT\",\"value\":\"00ebacfb32b1bde8d3638577308e7b7144dfa3b0a58a83bc6ff38a3b1f26951c\"}]"
                },
                "InputArtifacts": [
                  {
                    "Name": "aws_aws_cdk_Source"
                  }
                ],
                "Name": "Synth",
                "OutputArtifacts": [
                  {
                    "Name": "Synth_Output"
                  }
                ],
                "RoleArn": {
                  "Fn::GetAtt": [
                    "PipelineBuildSynthCodePipelineActionRole4E7A6C97",
                    "Arn"
                  ]
                },
                "RunOrder": 1
              }
            ],
            "Name": "Build"
          },
          {
            "Actions": [
              {
                "ActionTypeId": {
                  "Category": "Build",
                  "Owner": "AWS",
                  "Provider": "CodeBuild",
                  "Version": "1"
                },
                "Configuration": {
                  "ProjectName": {
                    "Ref": "PipelineUpdatePipelineSelfMutationDAA41400"
                  },
                  "EnvironmentVariables": "[{\"name\":\"_PROJECT_CONFIG_HASH\",\"type\":\"PLAINTEXT\",\"value\":\"c0779bd925c3a7f19be75a4973c668d10d00ce3552b882c7d2ba3fa3cee6d976\"}]"
                },
                "InputArtifacts": [
                  {
                    "Name": "Synth_Output"
                  }
                ],
                "Name": "SelfMutate",
                "RoleArn": {
                  "Fn::GetAtt": [
                    "PipelineUpdatePipelineSelfMutateCodePipelineActionRoleD6D4E5CF",
                    "Arn"
                  ]
                },
                "RunOrder": 1
              }
            ],
            "Name": "UpdatePipeline"
          },
          {
            "Actions": [
              {
                "ActionTypeId": {
                  "Category": "Deploy",
                  "Owner": "AWS",
                  "Provider": "CloudFormation",
                  "Version": "1"
                },
                "Configuration": {
                  "StackName": "Beta-Stack1",
                  "Capabilities": "CAPABILITY_NAMED_IAM,CAPABILITY_AUTO_EXPAND",
                  "RoleArn": {
                    "Fn::GetAtt": [
                      "PipelineBetaPrepareRoleD66446CC",
                      "Arn"
                    ]
                  },
                  "ActionMode": "CHANGE_SET_REPLACE",
                  "ChangeSetName": "PipelineChange",
                  "TemplatePath": "Synth_Output::assembly-PipelineStack-Beta/PipelineStackBetaStack1E6541489.template.json"
                },
                "InputArtifacts": [
                  {
                    "Name": "Synth_Output"
                  }
                ],
                "Name": "Prepare",
                "RoleArn": {
                  "Fn::GetAtt": [
                    "PipelineBetaPrepareCodePipelineActionRoleB746DA86",
                    "Arn"
                  ]
                },
                "RunOrder": 1
              },
              {
                "ActionTypeId": {
                  "Category": "Deploy",
                  "Owner": "AWS",
                  "Provider": "CloudFormation",
                  "Version": "1"
                },
                "Configuration": {
                  "StackName": "Beta-Stack1",
                  "ActionMode": "CHANGE_SET_EXECUTE",
                  "ChangeSetName": "PipelineChange"
                },
                "Name": "Deploy",
                "RoleArn": {
                  "Fn::GetAtt": [
                    "PipelineBetaDeployCodePipelineActionRole2B286DC9",
                    "Arn"
                  ]
                },
                "RunOrder": 2
              }
            ],
            "Name": "Beta"
          }
        ],
        "ArtifactStore": {
          "Location": {
            "Ref": "PipelineArtifactsBucketAEA9A052"
          },
          "Type": "S3"
        },
        "RestartExecutionOnUpdate": true
      },
      "DependsOn": [
        "PipelineRoleDefaultPolicy7BDC1ABB",
        "PipelineRoleB27FAA37"
      ]
    },
    "PipelineSourceawsawscdkWebhookResource46EC529B": {
      "Type": "AWS::CodePipeline::Webhook",
      "Properties": {
        "Authentication": "GITHUB_HMAC",
        "AuthenticationConfiguration": {
          "SecretToken": "{{resolve:secretsmanager:github-token:SecretString:::}}"
        },
        "Filters": [
          {
            "JsonPath": "$.ref",
            "MatchEquals": "refs/heads/{Branch}"
          }
        ],
        "TargetAction": "aws_aws-cdk",
        "TargetPipeline": {
          "Ref": "Pipeline9850B417"
        },
        "TargetPipelineVersion": 1,
        "RegisterWithThirdParty": true
      }
    },
    "PipelineBuildSynthCdkBuildProjectRole231EEA2A": {
      "Type": "AWS::IAM::Role",
      "Properties": {
        "AssumeRolePolicyDocument": {
          "Statement": [
            {
              "Action": "sts:AssumeRole",
              "Effect": "Allow",
              "Principal": {
                "Service": "codebuild.amazonaws.com"
              }
            }
          ],
          "Version": "2012-10-17"
        }
      }
    },
    "PipelineBuildSynthCdkBuildProjectRoleDefaultPolicyFB6C941C": {
      "Type": "AWS::IAM::Policy",
      "Properties": {
        "PolicyDocument": {
          "Statement": [
            {
              "Action": "ec2:CreateNetworkInterfacePermission",
              "Condition": {
                "StringEquals": {
                  "ec2:Subnet": [
                    {
                      "Fn::Join": [
                        "",
                        [
                          "arn:",
                          {
                            "Ref": "AWS::Partition"
                          },
                          ":ec2:",
                          {
                            "Ref": "AWS::Region"
                          },
                          ":",
                          {
                            "Ref": "AWS::AccountId"
                          },
                          ":subnet/",
                          {
                            "Ref": "VpcPrivateSubnet1Subnet536B997A"
                          }
                        ]
                      ]
                    },
                    {
                      "Fn::Join": [
                        "",
                        [
                          "arn:",
                          {
                            "Ref": "AWS::Partition"
                          },
                          ":ec2:",
                          {
                            "Ref": "AWS::Region"
                          },
                          ":",
                          {
                            "Ref": "AWS::AccountId"
                          },
                          ":subnet/",
                          {
                            "Ref": "VpcPrivateSubnet2Subnet3788AAA1"
                          }
                        ]
                      ]
                    },
                    {
                      "Fn::Join": [
                        "",
                        [
                          "arn:",
                          {
                            "Ref": "AWS::Partition"
                          },
                          ":ec2:",
                          {
                            "Ref": "AWS::Region"
                          },
                          ":",
                          {
                            "Ref": "AWS::AccountId"
                          },
                          ":subnet/",
                          {
                            "Ref": "VpcPrivateSubnet3SubnetF258B56E"
                          }
                        ]
                      ]
                    }
                  ],
                  "ec2:AuthorizedService": "codebuild.amazonaws.com"
                }
              },
              "Effect": "Allow",
              "Resource": {
                "Fn::Join": [
                  "",
                  [
                    "arn:",
                    {
                      "Ref": "AWS::Partition"
                    },
                    ":ec2:",
                    {
                      "Ref": "AWS::Region"
                    },
                    ":",
                    {
                      "Ref": "AWS::AccountId"
                    },
                    ":network-interface/*"
                  ]
                ]
              }
            },
            {
              "Action": [
                "logs:CreateLogGroup",
                "logs:CreateLogStream",
                "logs:PutLogEvents"
              ],
              "Effect": "Allow",
              "Resource": [
                {
                  "Fn::Join": [
                    "",
                    [
                      "arn:",
                      {
                        "Ref": "AWS::Partition"
                      },
                      ":logs:test-region:12345678:log-group:/aws/codebuild/",
                      {
                        "Ref": "PipelineBuildSynthCdkBuildProject6BEFA8E6"
                      }
                    ]
                  ]
                },
                {
                  "Fn::Join": [
                    "",
                    [
                      "arn:",
                      {
                        "Ref": "AWS::Partition"
                      },
                      ":logs:test-region:12345678:log-group:/aws/codebuild/",
                      {
                        "Ref": "PipelineBuildSynthCdkBuildProject6BEFA8E6"
                      },
                      ":*"
                    ]
                  ]
                }
              ]
            },
            {
              "Action": [
                "codebuild:CreateReportGroup",
                "codebuild:CreateReport",
                "codebuild:UpdateReport",
                "codebuild:BatchPutTestCases",
                "codebuild:BatchPutCodeCoverages"
              ],
              "Effect": "Allow",
              "Resource": {
                "Fn::Join": [
                  "",
                  [
                    "arn:",
                    {
                      "Ref": "AWS::Partition"
                    },
                    ":codebuild:test-region:12345678:report-group/",
                    {
                      "Ref": "PipelineBuildSynthCdkBuildProject6BEFA8E6"
                    },
                    "-*"
                  ]
                ]
              }
            },
            {
              "Action": [
                "s3:GetObject*",
                "s3:GetBucket*",
                "s3:List*",
                "s3:DeleteObject*",
                "s3:PutObject",
                "s3:Abort*"
              ],
              "Effect": "Allow",
              "Resource": [
                {
                  "Fn::GetAtt": [
                    "PipelineArtifactsBucketAEA9A052",
                    "Arn"
                  ]
                },
                {
                  "Fn::Join": [
                    "",
                    [
                      {
                        "Fn::GetAtt": [
                          "PipelineArtifactsBucketAEA9A052",
                          "Arn"
                        ]
                      },
                      "/*"
                    ]
                  ]
                }
              ]
            }
          ],
          "Version": "2012-10-17"
        },
        "PolicyName": "PipelineBuildSynthCdkBuildProjectRoleDefaultPolicyFB6C941C",
        "Roles": [
          {
            "Ref": "PipelineBuildSynthCdkBuildProjectRole231EEA2A"
          }
        ]
      }
    },
    "PipelineBuildSynthCdkBuildProjectSecurityGroup84F92459": {
      "Type": "AWS::EC2::SecurityGroup",
      "Properties": {
        "GroupDescription": "Automatic generated security group for CodeBuild PipelineStackPipelineBuildSynthCdkBuildProject225CEB2C",
        "SecurityGroupEgress": [
          {
            "CidrIp": "0.0.0.0/0",
            "Description": "Allow all outbound traffic by default",
            "IpProtocol": "-1"
          }
        ],
        "VpcId": {
          "Ref": "Vpc8378EB38"
        }
      }
    },
    "PipelineBuildSynthCdkBuildProject6BEFA8E6": {
      "Type": "AWS::CodeBuild::Project",
      "Properties": {
        "Artifacts": {
          "Type": "CODEPIPELINE"
        },
        "Environment": {
          "ComputeType": "BUILD_GENERAL1_SMALL",
          "Image": "aws/codebuild/standard:5.0",
          "ImagePullCredentialsType": "CODEBUILD",
          "PrivilegedMode": false,
          "Type": "LINUX_CONTAINER"
        },
        "ServiceRole": {
          "Fn::GetAtt": [
            "PipelineBuildSynthCdkBuildProjectRole231EEA2A",
            "Arn"
          ]
        },
        "Source": {
          "BuildSpec": "{\n  \"version\": \"0.2\",\n  \"phases\": {\n    \"build\": {\n      \"commands\": [\n        \"npm ci\",\n        \"npm run build\",\n        \"npx cdk synth\"\n      ]\n    }\n  },\n  \"artifacts\": {\n    \"base-directory\": \"cdk.out\",\n    \"files\": \"**/*\"\n  }\n}",
          "Type": "CODEPIPELINE"
        },
        "Cache": {
          "Type": "NO_CACHE"
        },
        "Description": {
          "Fn::Join": [
            "",
            [
              "Pipeline step ",
              {
                "Ref": "Pipeline9850B417"
              },
              "/Build/Synth"
            ]
          ]
        },
        "EncryptionKey": "alias/aws/s3",
        "VpcConfig": {
          "SecurityGroupIds": [
            {
              "Fn::GetAtt": [
                "PipelineBuildSynthCdkBuildProjectSecurityGroup84F92459",
                "GroupId"
              ]
            }
          ],
          "Subnets": [
            {
              "Ref": "VpcPrivateSubnet1Subnet536B997A"
            },
            {
              "Ref": "VpcPrivateSubnet2Subnet3788AAA1"
            },
            {
              "Ref": "VpcPrivateSubnet3SubnetF258B56E"
            }
          ],
          "VpcId": {
            "Ref": "Vpc8378EB38"
          }
        }
      },
      "DependsOn": [
        "PipelineBuildSynthCdkBuildProjectPolicyDocument4D16371A"
      ]
    },
    "PipelineBuildSynthCdkBuildProjectPolicyDocument4D16371A": {
      "Type": "AWS::IAM::Policy",
      "Properties": {
        "PolicyDocument": {
          "Statement": [
            {
              "Action": [
                "ec2:CreateNetworkInterface",
                "ec2:DescribeNetworkInterfaces",
                "ec2:DeleteNetworkInterface",
                "ec2:DescribeSubnets",
                "ec2:DescribeSecurityGroups",
                "ec2:DescribeDhcpOptions",
                "ec2:DescribeVpcs"
              ],
              "Effect": "Allow",
              "Resource": "*"
            }
          ],
          "Version": "2012-10-17"
        },
        "PolicyName": "PipelineBuildSynthCdkBuildProjectPolicyDocument4D16371A",
        "Roles": [
          {
            "Ref": "PipelineBuildSynthCdkBuildProjectRole231EEA2A"
          }
        ]
      }
    },
    "PipelineBuildSynthCodePipelineActionRole4E7A6C97": {
      "Type": "AWS::IAM::Role",
      "Properties": {
        "AssumeRolePolicyDocument": {
          "Statement": [
            {
              "Action": "sts:AssumeRole",
              "Effect": "Allow",
              "Principal": {
                "AWS": {
                  "Fn::Join": [
                    "",
                    [
                      "arn:",
                      {
                        "Ref": "AWS::Partition"
                      },
                      ":iam::12345678:root"
                    ]
                  ]
                }
              }
            }
          ],
          "Version": "2012-10-17"
        }
      }
    },
    "PipelineBuildSynthCodePipelineActionRoleDefaultPolicy92C90290": {
      "Type": "AWS::IAM::Policy",
      "Properties": {
        "PolicyDocument": {
          "Statement": [
            {
              "Action": [
                "codebuild:BatchGetBuilds",
                "codebuild:StartBuild",
                "codebuild:StopBuild"
              ],
              "Effect": "Allow",
              "Resource": {
                "Fn::GetAtt": [
                  "PipelineBuildSynthCdkBuildProject6BEFA8E6",
                  "Arn"
                ]
              }
            }
          ],
          "Version": "2012-10-17"
        },
        "PolicyName": "PipelineBuildSynthCodePipelineActionRoleDefaultPolicy92C90290",
        "Roles": [
          {
            "Ref": "PipelineBuildSynthCodePipelineActionRole4E7A6C97"
          }
        ]
      }
    },
    "PipelineUpdatePipelineSelfMutateCodePipelineActionRoleD6D4E5CF": {
      "Type": "AWS::IAM::Role",
      "Properties": {
        "AssumeRolePolicyDocument": {
          "Statement": [
            {
              "Action": "sts:AssumeRole",
              "Effect": "Allow",
              "Principal": {
                "AWS": {
                  "Fn::Join": [
                    "",
                    [
                      "arn:",
                      {
                        "Ref": "AWS::Partition"
                      },
                      ":iam::12345678:root"
                    ]
                  ]
                }
              }
            }
          ],
          "Version": "2012-10-17"
        }
      }
    },
    "PipelineUpdatePipelineSelfMutateCodePipelineActionRoleDefaultPolicyE626265B": {
      "Type": "AWS::IAM::Policy",
      "Properties": {
        "PolicyDocument": {
          "Statement": [
            {
              "Action": [
                "codebuild:BatchGetBuilds",
                "codebuild:StartBuild",
                "codebuild:StopBuild"
              ],
              "Effect": "Allow",
              "Resource": {
                "Fn::GetAtt": [
                  "PipelineUpdatePipelineSelfMutationDAA41400",
                  "Arn"
                ]
              }
            }
          ],
          "Version": "2012-10-17"
        },
        "PolicyName": "PipelineUpdatePipelineSelfMutateCodePipelineActionRoleDefaultPolicyE626265B",
        "Roles": [
          {
            "Ref": "PipelineUpdatePipelineSelfMutateCodePipelineActionRoleD6D4E5CF"
          }
        ]
      }
    },
    "PipelineBetaPrepareCodePipelineActionRoleB746DA86": {
      "Type": "AWS::IAM::Role",
      "Properties": {
        "AssumeRolePolicyDocument": {
          "Statement": [
            {
              "Action": "sts:AssumeRole",
              "Effect": "Allow",
              "Principal": {
                "AWS": {
                  "Fn::Join": [
                    "",
                    [
                      "arn:",
                      {
                        "Ref": "AWS::Partition"
                      },
                      ":iam::12345678:root"
                    ]
                  ]
                }
              }
            }
          ],
          "Version": "2012-10-17"
        }
      }
    },
    "PipelineBetaPrepareCodePipelineActionRoleDefaultPolicy30879019": {
      "Type": "AWS::IAM::Policy",
      "Properties": {
        "PolicyDocument": {
          "Statement": [
            {
              "Action": "iam:PassRole",
              "Effect": "Allow",
              "Resource": {
                "Fn::GetAtt": [
                  "PipelineBetaPrepareRoleD66446CC",
                  "Arn"
                ]
              }
            },
            {
              "Action": [
                "s3:GetObject*",
                "s3:GetBucket*",
                "s3:List*"
              ],
              "Effect": "Allow",
              "Resource": [
                {
                  "Fn::GetAtt": [
                    "PipelineArtifactsBucketAEA9A052",
                    "Arn"
                  ]
                },
                {
                  "Fn::Join": [
                    "",
                    [
                      {
                        "Fn::GetAtt": [
                          "PipelineArtifactsBucketAEA9A052",
                          "Arn"
                        ]
                      },
                      "/*"
                    ]
                  ]
                }
              ]
            },
            {
              "Action": [
                "cloudformation:CreateChangeSet",
                "cloudformation:DeleteChangeSet",
                "cloudformation:DescribeChangeSet",
                "cloudformation:DescribeStacks"
              ],
              "Condition": {
                "StringEqualsIfExists": {
                  "cloudformation:ChangeSetName": "PipelineChange"
                }
              },
              "Effect": "Allow",
              "Resource": {
                "Fn::Join": [
                  "",
                  [
                    "arn:",
                    {
                      "Ref": "AWS::Partition"
                    },
                    ":cloudformation:test-region:12345678:stack/Beta-Stack1/*"
                  ]
                ]
              }
            }
          ],
          "Version": "2012-10-17"
        },
        "PolicyName": "PipelineBetaPrepareCodePipelineActionRoleDefaultPolicy30879019",
        "Roles": [
          {
            "Ref": "PipelineBetaPrepareCodePipelineActionRoleB746DA86"
          }
        ]
      }
    },
    "PipelineBetaPrepareRoleD66446CC": {
      "Type": "AWS::IAM::Role",
      "Properties": {
        "AssumeRolePolicyDocument": {
          "Statement": [
            {
              "Action": "sts:AssumeRole",
              "Effect": "Allow",
              "Principal": {
                "Service": "cloudformation.amazonaws.com"
              }
            }
          ],
          "Version": "2012-10-17"
        }
      }
    },
    "PipelineBetaPrepareRoleDefaultPolicy74006BE8": {
      "Type": "AWS::IAM::Policy",
      "Properties": {
        "PolicyDocument": {
          "Statement": [
            {
              "Action": [
                "s3:GetObject*",
                "s3:GetBucket*",
                "s3:List*"
              ],
              "Effect": "Allow",
              "Resource": [
                {
                  "Fn::GetAtt": [
                    "PipelineArtifactsBucketAEA9A052",
                    "Arn"
                  ]
                },
                {
                  "Fn::Join": [
                    "",
                    [
                      {
                        "Fn::GetAtt": [
                          "PipelineArtifactsBucketAEA9A052",
                          "Arn"
                        ]
                      },
                      "/*"
                    ]
                  ]
                }
              ]
            },
            {
              "Action": "*",
              "Effect": "Allow",
              "Resource": "*"
            }
          ],
          "Version": "2012-10-17"
        },
        "PolicyName": "PipelineBetaPrepareRoleDefaultPolicy74006BE8",
        "Roles": [
          {
            "Ref": "PipelineBetaPrepareRoleD66446CC"
          }
        ]
      }
    },
    "PipelineBetaDeployCodePipelineActionRole2B286DC9": {
      "Type": "AWS::IAM::Role",
      "Properties": {
        "AssumeRolePolicyDocument": {
          "Statement": [
            {
              "Action": "sts:AssumeRole",
              "Effect": "Allow",
              "Principal": {
                "AWS": {
                  "Fn::Join": [
                    "",
                    [
                      "arn:",
                      {
                        "Ref": "AWS::Partition"
                      },
                      ":iam::12345678:root"
                    ]
                  ]
                }
              }
            }
          ],
          "Version": "2012-10-17"
        }
      }
    },
    "PipelineBetaDeployCodePipelineActionRoleDefaultPolicy540F1C35": {
      "Type": "AWS::IAM::Policy",
      "Properties": {
        "PolicyDocument": {
          "Statement": [
            {
              "Action": [
                "cloudformation:DescribeChangeSet",
                "cloudformation:DescribeStacks",
                "cloudformation:ExecuteChangeSet"
              ],
              "Condition": {
                "StringEqualsIfExists": {
                  "cloudformation:ChangeSetName": "PipelineChange"
                }
              },
              "Effect": "Allow",
              "Resource": {
                "Fn::Join": [
                  "",
                  [
                    "arn:",
                    {
                      "Ref": "AWS::Partition"
                    },
                    ":cloudformation:test-region:12345678:stack/Beta-Stack1/*"
                  ]
                ]
              }
            }
          ],
          "Version": "2012-10-17"
        },
        "PolicyName": "PipelineBetaDeployCodePipelineActionRoleDefaultPolicy540F1C35",
        "Roles": [
          {
            "Ref": "PipelineBetaDeployCodePipelineActionRole2B286DC9"
          }
        ]
      }
    },
    "PipelineUpdatePipelineSelfMutationRole57E559E8": {
      "Type": "AWS::IAM::Role",
      "Properties": {
        "AssumeRolePolicyDocument": {
          "Statement": [
            {
              "Action": "sts:AssumeRole",
              "Effect": "Allow",
              "Principal": {
                "Service": "codebuild.amazonaws.com"
              }
            }
          ],
          "Version": "2012-10-17"
        }
      }
    },
    "PipelineUpdatePipelineSelfMutationRoleDefaultPolicyA225DA4E": {
      "Type": "AWS::IAM::Policy",
      "Properties": {
        "PolicyDocument": {
          "Statement": [
            {
              "Action": "ec2:CreateNetworkInterfacePermission",
              "Condition": {
                "StringEquals": {
                  "ec2:Subnet": [
                    {
                      "Fn::Join": [
                        "",
                        [
                          "arn:",
                          {
                            "Ref": "AWS::Partition"
                          },
                          ":ec2:",
                          {
                            "Ref": "AWS::Region"
                          },
                          ":",
                          {
                            "Ref": "AWS::AccountId"
                          },
                          ":subnet/",
                          {
                            "Ref": "VpcPrivateSubnet1Subnet536B997A"
                          }
                        ]
                      ]
                    },
                    {
                      "Fn::Join": [
                        "",
                        [
                          "arn:",
                          {
                            "Ref": "AWS::Partition"
                          },
                          ":ec2:",
                          {
                            "Ref": "AWS::Region"
                          },
                          ":",
                          {
                            "Ref": "AWS::AccountId"
                          },
                          ":subnet/",
                          {
                            "Ref": "VpcPrivateSubnet2Subnet3788AAA1"
                          }
                        ]
                      ]
                    },
                    {
                      "Fn::Join": [
                        "",
                        [
                          "arn:",
                          {
                            "Ref": "AWS::Partition"
                          },
                          ":ec2:",
                          {
                            "Ref": "AWS::Region"
                          },
                          ":",
                          {
                            "Ref": "AWS::AccountId"
                          },
                          ":subnet/",
                          {
                            "Ref": "VpcPrivateSubnet3SubnetF258B56E"
                          }
                        ]
                      ]
                    }
                  ],
                  "ec2:AuthorizedService": "codebuild.amazonaws.com"
                }
              },
              "Effect": "Allow",
              "Resource": {
                "Fn::Join": [
                  "",
                  [
                    "arn:",
                    {
                      "Ref": "AWS::Partition"
                    },
                    ":ec2:",
                    {
                      "Ref": "AWS::Region"
                    },
                    ":",
                    {
                      "Ref": "AWS::AccountId"
                    },
                    ":network-interface/*"
                  ]
                ]
              }
            },
            {
              "Action": [
                "logs:CreateLogGroup",
                "logs:CreateLogStream",
                "logs:PutLogEvents"
              ],
              "Effect": "Allow",
              "Resource": [
                {
                  "Fn::Join": [
                    "",
                    [
                      "arn:",
                      {
                        "Ref": "AWS::Partition"
                      },
                      ":logs:test-region:12345678:log-group:/aws/codebuild/",
                      {
                        "Ref": "PipelineUpdatePipelineSelfMutationDAA41400"
                      }
                    ]
                  ]
                },
                {
                  "Fn::Join": [
                    "",
                    [
                      "arn:",
                      {
                        "Ref": "AWS::Partition"
                      },
                      ":logs:test-region:12345678:log-group:/aws/codebuild/",
                      {
                        "Ref": "PipelineUpdatePipelineSelfMutationDAA41400"
                      },
                      ":*"
                    ]
                  ]
                }
              ]
            },
            {
              "Action": [
                "codebuild:CreateReportGroup",
                "codebuild:CreateReport",
                "codebuild:UpdateReport",
                "codebuild:BatchPutTestCases",
                "codebuild:BatchPutCodeCoverages"
              ],
              "Effect": "Allow",
              "Resource": {
                "Fn::Join": [
                  "",
                  [
                    "arn:",
                    {
                      "Ref": "AWS::Partition"
                    },
                    ":codebuild:test-region:12345678:report-group/",
                    {
                      "Ref": "PipelineUpdatePipelineSelfMutationDAA41400"
                    },
                    "-*"
                  ]
                ]
              }
            },
            {
              "Action": "sts:AssumeRole",
              "Condition": {
                "ForAnyValue:StringEquals": {
                  "iam:ResourceTag/aws-cdk:bootstrap-role": [
                    "image-publishing",
                    "file-publishing",
                    "deploy"
                  ]
                }
              },
              "Effect": "Allow",
              "Resource": "arn:*:iam::12345678:role/*"
            },
            {
              "Action": "cloudformation:DescribeStacks",
              "Effect": "Allow",
              "Resource": "*"
            },
            {
              "Action": "s3:ListBucket",
              "Effect": "Allow",
              "Resource": "*"
            },
            {
              "Action": [
                "s3:GetObject*",
                "s3:GetBucket*",
                "s3:List*"
              ],
              "Effect": "Allow",
              "Resource": [
                {
                  "Fn::GetAtt": [
                    "PipelineArtifactsBucketAEA9A052",
                    "Arn"
                  ]
                },
                {
                  "Fn::Join": [
                    "",
                    [
                      {
                        "Fn::GetAtt": [
                          "PipelineArtifactsBucketAEA9A052",
                          "Arn"
                        ]
                      },
                      "/*"
                    ]
                  ]
                }
              ]
            }
          ],
          "Version": "2012-10-17"
        },
        "PolicyName": "PipelineUpdatePipelineSelfMutationRoleDefaultPolicyA225DA4E",
        "Roles": [
          {
            "Ref": "PipelineUpdatePipelineSelfMutationRole57E559E8"
          }
        ]
      }
    },
    "PipelineUpdatePipelineSelfMutationSecurityGroup94164EDC": {
      "Type": "AWS::EC2::SecurityGroup",
      "Properties": {
        "GroupDescription": "Automatic generated security group for CodeBuild PipelineStackPipelineUpdatePipelineSelfMutationE51045FC",
        "SecurityGroupEgress": [
          {
            "CidrIp": "0.0.0.0/0",
            "Description": "Allow all outbound traffic by default",
            "IpProtocol": "-1"
          }
        ],
        "VpcId": {
          "Ref": "Vpc8378EB38"
        }
      }
    },
    "PipelineUpdatePipelineSelfMutationDAA41400": {
      "Type": "AWS::CodeBuild::Project",
      "Properties": {
        "Artifacts": {
          "Type": "CODEPIPELINE"
        },
        "Environment": {
          "ComputeType": "BUILD_GENERAL1_SMALL",
          "Image": "aws/codebuild/standard:5.0",
          "ImagePullCredentialsType": "CODEBUILD",
          "PrivilegedMode": false,
          "Type": "LINUX_CONTAINER"
        },
        "ServiceRole": {
          "Fn::GetAtt": [
            "PipelineUpdatePipelineSelfMutationRole57E559E8",
            "Arn"
          ]
        },
        "Source": {
          "BuildSpec": "{\n  \"version\": \"0.2\",\n  \"phases\": {\n    \"install\": {\n      \"commands\": [\n        \"npm install -g aws-cdk@1\"\n      ]\n    },\n    \"build\": {\n      \"commands\": [\n        \"cdk -a . deploy PipelineStack --require-approval=never --verbose\"\n      ]\n    }\n  }\n}",
          "Type": "CODEPIPELINE"
        },
        "Cache": {
          "Type": "NO_CACHE"
        },
        "Description": {
          "Fn::Join": [
            "",
            [
              "Pipeline step ",
              {
                "Ref": "Pipeline9850B417"
              },
              "/UpdatePipeline/SelfMutate"
            ]
          ]
        },
        "EncryptionKey": "alias/aws/s3",
        "VpcConfig": {
          "SecurityGroupIds": [
            {
              "Fn::GetAtt": [
                "PipelineUpdatePipelineSelfMutationSecurityGroup94164EDC",
                "GroupId"
              ]
            }
          ],
          "Subnets": [
            {
              "Ref": "VpcPrivateSubnet1Subnet536B997A"
            },
            {
              "Ref": "VpcPrivateSubnet2Subnet3788AAA1"
            },
            {
              "Ref": "VpcPrivateSubnet3SubnetF258B56E"
            }
          ],
          "VpcId": {
            "Ref": "Vpc8378EB38"
          }
        }
      },
      "DependsOn": [
        "PipelineUpdatePipelineSelfMutationPolicyDocumentD327DC74"
      ]
    },
    "PipelineUpdatePipelineSelfMutationPolicyDocumentD327DC74": {
      "Type": "AWS::IAM::Policy",
      "Properties": {
        "PolicyDocument": {
          "Statement": [
            {
              "Action": [
                "ec2:CreateNetworkInterface",
                "ec2:DescribeNetworkInterfaces",
                "ec2:DeleteNetworkInterface",
                "ec2:DescribeSubnets",
                "ec2:DescribeSecurityGroups",
                "ec2:DescribeDhcpOptions",
                "ec2:DescribeVpcs"
              ],
              "Effect": "Allow",
              "Resource": "*"
            }
          ],
          "Version": "2012-10-17"
        },
        "PolicyName": "PipelineUpdatePipelineSelfMutationPolicyDocumentD327DC74",
        "Roles": [
          {
            "Ref": "PipelineUpdatePipelineSelfMutationRole57E559E8"
          }
        ]
      }
<<<<<<< HEAD
    },
    "PipelineAssetsFileRole59943A77": {
      "Type": "AWS::IAM::Role",
      "Properties": {
        "AssumeRolePolicyDocument": {
          "Statement": [
            {
              "Action": "sts:AssumeRole",
              "Effect": "Allow",
              "Principal": {
                "Service": "codebuild.amazonaws.com"
              }
            },
            {
              "Action": "sts:AssumeRole",
              "Effect": "Allow",
              "Principal": {
                "AWS": {
                  "Fn::Join": [
                    "",
                    [
                      "arn:",
                      {
                        "Ref": "AWS::Partition"
                      },
                      ":iam::12345678:root"
                    ]
                  ]
                }
              }
            }
          ],
          "Version": "2012-10-17"
        }
      }
    },
    "PipelineAssetsFileRoleDefaultPolicy14DB8755": {
      "Type": "AWS::IAM::Policy",
      "Properties": {
        "PolicyDocument": {
          "Statement": [
            {
              "Action": [
                "logs:CreateLogGroup",
                "logs:CreateLogStream",
                "logs:PutLogEvents"
              ],
              "Effect": "Allow",
              "Resource": {
                "Fn::Join": [
                  "",
                  [
                    "arn:",
                    {
                      "Ref": "AWS::Partition"
                    },
                    ":logs:test-region:12345678:log-group:/aws/codebuild/*"
                  ]
                ]
              }
            },
            {
              "Action": [
                "codebuild:CreateReportGroup",
                "codebuild:CreateReport",
                "codebuild:UpdateReport",
                "codebuild:BatchPutTestCases",
                "codebuild:BatchPutCodeCoverages"
              ],
              "Effect": "Allow",
              "Resource": {
                "Fn::Join": [
                  "",
                  [
                    "arn:",
                    {
                      "Ref": "AWS::Partition"
                    },
                    ":codebuild:test-region:12345678:report-group/*"
                  ]
                ]
              }
            },
            {
              "Action": [
                "codebuild:BatchGetBuilds",
                "codebuild:StartBuild",
                "codebuild:StopBuild"
              ],
              "Effect": "Allow",
              "Resource": "*"
            },
            {
              "Action": "sts:AssumeRole",
              "Effect": "Allow",
              "Resource": [
                {
                  "Fn::Sub": "arn:${AWS::Partition}:iam::${AWS::AccountId}:role/cdk-hnb659fds-file-publishing-role-${AWS::AccountId}-${AWS::Region}"
                }
              ]
            },
            {
              "Action": "ec2:CreateNetworkInterfacePermission",
              "Condition": {
                "StringEquals": {
                  "ec2:Subnet": [
                    {
                      "Fn::Join": [
                        "",
                        [
                          "arn:",
                          {
                            "Ref": "AWS::Partition"
                          },
                          ":ec2:",
                          {
                            "Ref": "AWS::Region"
                          },
                          ":",
                          {
                            "Ref": "AWS::AccountId"
                          },
                          ":subnet/",
                          {
                            "Ref": "VpcPrivateSubnet1Subnet536B997A"
                          }
                        ]
                      ]
                    },
                    {
                      "Fn::Join": [
                        "",
                        [
                          "arn:",
                          {
                            "Ref": "AWS::Partition"
                          },
                          ":ec2:",
                          {
                            "Ref": "AWS::Region"
                          },
                          ":",
                          {
                            "Ref": "AWS::AccountId"
                          },
                          ":subnet/",
                          {
                            "Ref": "VpcPrivateSubnet2Subnet3788AAA1"
                          }
                        ]
                      ]
                    },
                    {
                      "Fn::Join": [
                        "",
                        [
                          "arn:",
                          {
                            "Ref": "AWS::Partition"
                          },
                          ":ec2:",
                          {
                            "Ref": "AWS::Region"
                          },
                          ":",
                          {
                            "Ref": "AWS::AccountId"
                          },
                          ":subnet/",
                          {
                            "Ref": "VpcPrivateSubnet3SubnetF258B56E"
                          }
                        ]
                      ]
                    }
                  ],
                  "ec2:AuthorizedService": "codebuild.amazonaws.com"
                }
              },
              "Effect": "Allow",
              "Resource": {
                "Fn::Join": [
                  "",
                  [
                    "arn:",
                    {
                      "Ref": "AWS::Partition"
                    },
                    ":ec2:",
                    {
                      "Ref": "AWS::Region"
                    },
                    ":",
                    {
                      "Ref": "AWS::AccountId"
                    },
                    ":network-interface/*"
                  ]
                ]
              }
            },
            {
              "Action": [
                "s3:GetObject*",
                "s3:GetBucket*",
                "s3:List*"
              ],
              "Effect": "Allow",
              "Resource": [
                {
                  "Fn::GetAtt": [
                    "PipelineArtifactsBucketAEA9A052",
                    "Arn"
                  ]
                },
                {
                  "Fn::Join": [
                    "",
                    [
                      {
                        "Fn::GetAtt": [
                          "PipelineArtifactsBucketAEA9A052",
                          "Arn"
                        ]
                      },
                      "/*"
                    ]
                  ]
                }
              ]
            }
          ],
          "Version": "2012-10-17"
        },
        "PolicyName": "PipelineAssetsFileRoleDefaultPolicy14DB8755",
        "Roles": [
          {
            "Ref": "PipelineAssetsFileRole59943A77"
          }
        ]
      }
    },
    "PipelineAssetsFileAsset1SecurityGroupF04F1AD4": {
      "Type": "AWS::EC2::SecurityGroup",
      "Properties": {
        "GroupDescription": "Automatic generated security group for CodeBuild PipelineStackPipelineAssetsFileAsset10191BEFB",
        "SecurityGroupEgress": [
          {
            "CidrIp": "0.0.0.0/0",
            "Description": "Allow all outbound traffic by default",
            "IpProtocol": "-1"
          }
        ],
        "VpcId": {
          "Ref": "Vpc8378EB38"
        }
      }
    },
    "PipelineAssetsFileAsset185A67CB4": {
      "Type": "AWS::CodeBuild::Project",
      "Properties": {
        "Artifacts": {
          "Type": "CODEPIPELINE"
        },
        "Environment": {
          "ComputeType": "BUILD_GENERAL1_SMALL",
          "Image": "aws/codebuild/standard:5.0",
          "ImagePullCredentialsType": "CODEBUILD",
          "PrivilegedMode": false,
          "Type": "LINUX_CONTAINER"
        },
        "ServiceRole": {
          "Fn::GetAtt": [
            "PipelineAssetsFileRole59943A77",
            "Arn"
          ]
        },
        "Source": {
          "BuildSpec": "{\n  \"version\": \"0.2\",\n  \"phases\": {\n    \"install\": {\n      \"commands\": [\n        \"npm install -g cdk-assets@1\"\n      ]\n    },\n    \"build\": {\n      \"commands\": [\n        \"cdk-assets --path \\\"assembly-PipelineStack-Beta/PipelineStackBetaStack1E6541489.assets.json\\\" --verbose publish \\\"8289faf53c7da377bb2b90615999171adef5e1d8f6b88810e5fef75e6ca09ba5:current_account-current_region\\\"\"\n      ]\n    }\n  }\n}",
          "Type": "CODEPIPELINE"
        },
        "Cache": {
          "Type": "NO_CACHE"
        },
        "Description": {
          "Fn::Join": [
            "",
            [
              "Pipeline step ",
              {
                "Ref": "Pipeline9850B417"
              },
              "/Assets/FileAsset1"
            ]
          ]
        },
        "EncryptionKey": "alias/aws/s3",
        "VpcConfig": {
          "SecurityGroupIds": [
            {
              "Fn::GetAtt": [
                "PipelineAssetsFileAsset1SecurityGroupF04F1AD4",
                "GroupId"
              ]
            }
          ],
          "Subnets": [
            {
              "Ref": "VpcPrivateSubnet1Subnet536B997A"
            },
            {
              "Ref": "VpcPrivateSubnet2Subnet3788AAA1"
            },
            {
              "Ref": "VpcPrivateSubnet3SubnetF258B56E"
            }
          ],
          "VpcId": {
            "Ref": "Vpc8378EB38"
          }
        }
      },
      "DependsOn": [
        "PipelineAssetsFileAsset1PolicyDocument4681543E"
      ]
    },
    "PipelineAssetsFileAsset1PolicyDocument4681543E": {
      "Type": "AWS::IAM::Policy",
      "Properties": {
        "PolicyDocument": {
          "Statement": [
            {
              "Action": [
                "ec2:CreateNetworkInterface",
                "ec2:DescribeNetworkInterfaces",
                "ec2:DeleteNetworkInterface",
                "ec2:DescribeSubnets",
                "ec2:DescribeSecurityGroups",
                "ec2:DescribeDhcpOptions",
                "ec2:DescribeVpcs"
              ],
              "Effect": "Allow",
              "Resource": "*"
            }
          ],
          "Version": "2012-10-17"
        },
        "PolicyName": "PipelineAssetsFileAsset1PolicyDocument4681543E",
        "Roles": [
          {
            "Ref": "PipelineAssetsFileRole59943A77"
          }
        ]
      }
    },
    "PipelineAssetsFileAsset2SecurityGroupA400C1A5": {
      "Type": "AWS::EC2::SecurityGroup",
      "Properties": {
        "GroupDescription": "Automatic generated security group for CodeBuild PipelineStackPipelineAssetsFileAsset24DB856A2",
        "SecurityGroupEgress": [
          {
            "CidrIp": "0.0.0.0/0",
            "Description": "Allow all outbound traffic by default",
            "IpProtocol": "-1"
          }
        ],
        "VpcId": {
          "Ref": "Vpc8378EB38"
        }
      }
    },
    "PipelineAssetsFileAsset24D2D639B": {
      "Type": "AWS::CodeBuild::Project",
      "Properties": {
        "Artifacts": {
          "Type": "CODEPIPELINE"
        },
        "Environment": {
          "ComputeType": "BUILD_GENERAL1_SMALL",
          "Image": "aws/codebuild/standard:5.0",
          "ImagePullCredentialsType": "CODEBUILD",
          "PrivilegedMode": false,
          "Type": "LINUX_CONTAINER"
        },
        "ServiceRole": {
          "Fn::GetAtt": [
            "PipelineAssetsFileRole59943A77",
            "Arn"
          ]
        },
        "Source": {
          "BuildSpec": "{\n  \"version\": \"0.2\",\n  \"phases\": {\n    \"install\": {\n      \"commands\": [\n        \"npm install -g cdk-assets@1\"\n      ]\n    },\n    \"build\": {\n      \"commands\": [\n        \"cdk-assets --path \\\"assembly-PipelineStack-Beta/PipelineStackBetaStack1E6541489.assets.json\\\" --verbose publish \\\"ac76997971c3f6ddf37120660003f1ced72b4fc58c498dfd99c78fa77e721e0e:current_account-current_region\\\"\"\n      ]\n    }\n  }\n}",
          "Type": "CODEPIPELINE"
        },
        "Cache": {
          "Type": "NO_CACHE"
        },
        "Description": {
          "Fn::Join": [
            "",
            [
              "Pipeline step ",
              {
                "Ref": "Pipeline9850B417"
              },
              "/Assets/FileAsset2"
            ]
          ]
        },
        "EncryptionKey": "alias/aws/s3",
        "VpcConfig": {
          "SecurityGroupIds": [
            {
              "Fn::GetAtt": [
                "PipelineAssetsFileAsset2SecurityGroupA400C1A5",
                "GroupId"
              ]
            }
          ],
          "Subnets": [
            {
              "Ref": "VpcPrivateSubnet1Subnet536B997A"
            },
            {
              "Ref": "VpcPrivateSubnet2Subnet3788AAA1"
            },
            {
              "Ref": "VpcPrivateSubnet3SubnetF258B56E"
            }
          ],
          "VpcId": {
            "Ref": "Vpc8378EB38"
          }
        }
      },
      "DependsOn": [
        "PipelineAssetsFileAsset1PolicyDocument4681543E"
      ]
    }
  },
  "Parameters": {
    "BootstrapVersion": {
      "Type": "AWS::SSM::Parameter::Value<String>",
      "Default": "/cdk-bootstrap/hnb659fds/version",
      "Description": "Version of the CDK Bootstrap resources in this environment, automatically retrieved from SSM Parameter Store. [cdk:skip]"
    }
  },
  "Rules": {
    "CheckBootstrapVersion": {
      "Assertions": [
        {
          "Assert": {
            "Fn::Not": [
              {
                "Fn::Contains": [
                  [
                    "1",
                    "2",
                    "3",
                    "4",
                    "5"
                  ],
                  {
                    "Ref": "BootstrapVersion"
                  }
                ]
              }
            ]
          },
          "AssertDescription": "CDK bootstrap stack version 6 required. Please run 'cdk bootstrap' with a recent version of the CDK CLI."
        }
      ]
=======
>>>>>>> c083d1ad
    }
  }
}<|MERGE_RESOLUTION|>--- conflicted
+++ resolved
@@ -1965,481 +1965,6 @@
           }
         ]
       }
-<<<<<<< HEAD
-    },
-    "PipelineAssetsFileRole59943A77": {
-      "Type": "AWS::IAM::Role",
-      "Properties": {
-        "AssumeRolePolicyDocument": {
-          "Statement": [
-            {
-              "Action": "sts:AssumeRole",
-              "Effect": "Allow",
-              "Principal": {
-                "Service": "codebuild.amazonaws.com"
-              }
-            },
-            {
-              "Action": "sts:AssumeRole",
-              "Effect": "Allow",
-              "Principal": {
-                "AWS": {
-                  "Fn::Join": [
-                    "",
-                    [
-                      "arn:",
-                      {
-                        "Ref": "AWS::Partition"
-                      },
-                      ":iam::12345678:root"
-                    ]
-                  ]
-                }
-              }
-            }
-          ],
-          "Version": "2012-10-17"
-        }
-      }
-    },
-    "PipelineAssetsFileRoleDefaultPolicy14DB8755": {
-      "Type": "AWS::IAM::Policy",
-      "Properties": {
-        "PolicyDocument": {
-          "Statement": [
-            {
-              "Action": [
-                "logs:CreateLogGroup",
-                "logs:CreateLogStream",
-                "logs:PutLogEvents"
-              ],
-              "Effect": "Allow",
-              "Resource": {
-                "Fn::Join": [
-                  "",
-                  [
-                    "arn:",
-                    {
-                      "Ref": "AWS::Partition"
-                    },
-                    ":logs:test-region:12345678:log-group:/aws/codebuild/*"
-                  ]
-                ]
-              }
-            },
-            {
-              "Action": [
-                "codebuild:CreateReportGroup",
-                "codebuild:CreateReport",
-                "codebuild:UpdateReport",
-                "codebuild:BatchPutTestCases",
-                "codebuild:BatchPutCodeCoverages"
-              ],
-              "Effect": "Allow",
-              "Resource": {
-                "Fn::Join": [
-                  "",
-                  [
-                    "arn:",
-                    {
-                      "Ref": "AWS::Partition"
-                    },
-                    ":codebuild:test-region:12345678:report-group/*"
-                  ]
-                ]
-              }
-            },
-            {
-              "Action": [
-                "codebuild:BatchGetBuilds",
-                "codebuild:StartBuild",
-                "codebuild:StopBuild"
-              ],
-              "Effect": "Allow",
-              "Resource": "*"
-            },
-            {
-              "Action": "sts:AssumeRole",
-              "Effect": "Allow",
-              "Resource": [
-                {
-                  "Fn::Sub": "arn:${AWS::Partition}:iam::${AWS::AccountId}:role/cdk-hnb659fds-file-publishing-role-${AWS::AccountId}-${AWS::Region}"
-                }
-              ]
-            },
-            {
-              "Action": "ec2:CreateNetworkInterfacePermission",
-              "Condition": {
-                "StringEquals": {
-                  "ec2:Subnet": [
-                    {
-                      "Fn::Join": [
-                        "",
-                        [
-                          "arn:",
-                          {
-                            "Ref": "AWS::Partition"
-                          },
-                          ":ec2:",
-                          {
-                            "Ref": "AWS::Region"
-                          },
-                          ":",
-                          {
-                            "Ref": "AWS::AccountId"
-                          },
-                          ":subnet/",
-                          {
-                            "Ref": "VpcPrivateSubnet1Subnet536B997A"
-                          }
-                        ]
-                      ]
-                    },
-                    {
-                      "Fn::Join": [
-                        "",
-                        [
-                          "arn:",
-                          {
-                            "Ref": "AWS::Partition"
-                          },
-                          ":ec2:",
-                          {
-                            "Ref": "AWS::Region"
-                          },
-                          ":",
-                          {
-                            "Ref": "AWS::AccountId"
-                          },
-                          ":subnet/",
-                          {
-                            "Ref": "VpcPrivateSubnet2Subnet3788AAA1"
-                          }
-                        ]
-                      ]
-                    },
-                    {
-                      "Fn::Join": [
-                        "",
-                        [
-                          "arn:",
-                          {
-                            "Ref": "AWS::Partition"
-                          },
-                          ":ec2:",
-                          {
-                            "Ref": "AWS::Region"
-                          },
-                          ":",
-                          {
-                            "Ref": "AWS::AccountId"
-                          },
-                          ":subnet/",
-                          {
-                            "Ref": "VpcPrivateSubnet3SubnetF258B56E"
-                          }
-                        ]
-                      ]
-                    }
-                  ],
-                  "ec2:AuthorizedService": "codebuild.amazonaws.com"
-                }
-              },
-              "Effect": "Allow",
-              "Resource": {
-                "Fn::Join": [
-                  "",
-                  [
-                    "arn:",
-                    {
-                      "Ref": "AWS::Partition"
-                    },
-                    ":ec2:",
-                    {
-                      "Ref": "AWS::Region"
-                    },
-                    ":",
-                    {
-                      "Ref": "AWS::AccountId"
-                    },
-                    ":network-interface/*"
-                  ]
-                ]
-              }
-            },
-            {
-              "Action": [
-                "s3:GetObject*",
-                "s3:GetBucket*",
-                "s3:List*"
-              ],
-              "Effect": "Allow",
-              "Resource": [
-                {
-                  "Fn::GetAtt": [
-                    "PipelineArtifactsBucketAEA9A052",
-                    "Arn"
-                  ]
-                },
-                {
-                  "Fn::Join": [
-                    "",
-                    [
-                      {
-                        "Fn::GetAtt": [
-                          "PipelineArtifactsBucketAEA9A052",
-                          "Arn"
-                        ]
-                      },
-                      "/*"
-                    ]
-                  ]
-                }
-              ]
-            }
-          ],
-          "Version": "2012-10-17"
-        },
-        "PolicyName": "PipelineAssetsFileRoleDefaultPolicy14DB8755",
-        "Roles": [
-          {
-            "Ref": "PipelineAssetsFileRole59943A77"
-          }
-        ]
-      }
-    },
-    "PipelineAssetsFileAsset1SecurityGroupF04F1AD4": {
-      "Type": "AWS::EC2::SecurityGroup",
-      "Properties": {
-        "GroupDescription": "Automatic generated security group for CodeBuild PipelineStackPipelineAssetsFileAsset10191BEFB",
-        "SecurityGroupEgress": [
-          {
-            "CidrIp": "0.0.0.0/0",
-            "Description": "Allow all outbound traffic by default",
-            "IpProtocol": "-1"
-          }
-        ],
-        "VpcId": {
-          "Ref": "Vpc8378EB38"
-        }
-      }
-    },
-    "PipelineAssetsFileAsset185A67CB4": {
-      "Type": "AWS::CodeBuild::Project",
-      "Properties": {
-        "Artifacts": {
-          "Type": "CODEPIPELINE"
-        },
-        "Environment": {
-          "ComputeType": "BUILD_GENERAL1_SMALL",
-          "Image": "aws/codebuild/standard:5.0",
-          "ImagePullCredentialsType": "CODEBUILD",
-          "PrivilegedMode": false,
-          "Type": "LINUX_CONTAINER"
-        },
-        "ServiceRole": {
-          "Fn::GetAtt": [
-            "PipelineAssetsFileRole59943A77",
-            "Arn"
-          ]
-        },
-        "Source": {
-          "BuildSpec": "{\n  \"version\": \"0.2\",\n  \"phases\": {\n    \"install\": {\n      \"commands\": [\n        \"npm install -g cdk-assets@1\"\n      ]\n    },\n    \"build\": {\n      \"commands\": [\n        \"cdk-assets --path \\\"assembly-PipelineStack-Beta/PipelineStackBetaStack1E6541489.assets.json\\\" --verbose publish \\\"8289faf53c7da377bb2b90615999171adef5e1d8f6b88810e5fef75e6ca09ba5:current_account-current_region\\\"\"\n      ]\n    }\n  }\n}",
-          "Type": "CODEPIPELINE"
-        },
-        "Cache": {
-          "Type": "NO_CACHE"
-        },
-        "Description": {
-          "Fn::Join": [
-            "",
-            [
-              "Pipeline step ",
-              {
-                "Ref": "Pipeline9850B417"
-              },
-              "/Assets/FileAsset1"
-            ]
-          ]
-        },
-        "EncryptionKey": "alias/aws/s3",
-        "VpcConfig": {
-          "SecurityGroupIds": [
-            {
-              "Fn::GetAtt": [
-                "PipelineAssetsFileAsset1SecurityGroupF04F1AD4",
-                "GroupId"
-              ]
-            }
-          ],
-          "Subnets": [
-            {
-              "Ref": "VpcPrivateSubnet1Subnet536B997A"
-            },
-            {
-              "Ref": "VpcPrivateSubnet2Subnet3788AAA1"
-            },
-            {
-              "Ref": "VpcPrivateSubnet3SubnetF258B56E"
-            }
-          ],
-          "VpcId": {
-            "Ref": "Vpc8378EB38"
-          }
-        }
-      },
-      "DependsOn": [
-        "PipelineAssetsFileAsset1PolicyDocument4681543E"
-      ]
-    },
-    "PipelineAssetsFileAsset1PolicyDocument4681543E": {
-      "Type": "AWS::IAM::Policy",
-      "Properties": {
-        "PolicyDocument": {
-          "Statement": [
-            {
-              "Action": [
-                "ec2:CreateNetworkInterface",
-                "ec2:DescribeNetworkInterfaces",
-                "ec2:DeleteNetworkInterface",
-                "ec2:DescribeSubnets",
-                "ec2:DescribeSecurityGroups",
-                "ec2:DescribeDhcpOptions",
-                "ec2:DescribeVpcs"
-              ],
-              "Effect": "Allow",
-              "Resource": "*"
-            }
-          ],
-          "Version": "2012-10-17"
-        },
-        "PolicyName": "PipelineAssetsFileAsset1PolicyDocument4681543E",
-        "Roles": [
-          {
-            "Ref": "PipelineAssetsFileRole59943A77"
-          }
-        ]
-      }
-    },
-    "PipelineAssetsFileAsset2SecurityGroupA400C1A5": {
-      "Type": "AWS::EC2::SecurityGroup",
-      "Properties": {
-        "GroupDescription": "Automatic generated security group for CodeBuild PipelineStackPipelineAssetsFileAsset24DB856A2",
-        "SecurityGroupEgress": [
-          {
-            "CidrIp": "0.0.0.0/0",
-            "Description": "Allow all outbound traffic by default",
-            "IpProtocol": "-1"
-          }
-        ],
-        "VpcId": {
-          "Ref": "Vpc8378EB38"
-        }
-      }
-    },
-    "PipelineAssetsFileAsset24D2D639B": {
-      "Type": "AWS::CodeBuild::Project",
-      "Properties": {
-        "Artifacts": {
-          "Type": "CODEPIPELINE"
-        },
-        "Environment": {
-          "ComputeType": "BUILD_GENERAL1_SMALL",
-          "Image": "aws/codebuild/standard:5.0",
-          "ImagePullCredentialsType": "CODEBUILD",
-          "PrivilegedMode": false,
-          "Type": "LINUX_CONTAINER"
-        },
-        "ServiceRole": {
-          "Fn::GetAtt": [
-            "PipelineAssetsFileRole59943A77",
-            "Arn"
-          ]
-        },
-        "Source": {
-          "BuildSpec": "{\n  \"version\": \"0.2\",\n  \"phases\": {\n    \"install\": {\n      \"commands\": [\n        \"npm install -g cdk-assets@1\"\n      ]\n    },\n    \"build\": {\n      \"commands\": [\n        \"cdk-assets --path \\\"assembly-PipelineStack-Beta/PipelineStackBetaStack1E6541489.assets.json\\\" --verbose publish \\\"ac76997971c3f6ddf37120660003f1ced72b4fc58c498dfd99c78fa77e721e0e:current_account-current_region\\\"\"\n      ]\n    }\n  }\n}",
-          "Type": "CODEPIPELINE"
-        },
-        "Cache": {
-          "Type": "NO_CACHE"
-        },
-        "Description": {
-          "Fn::Join": [
-            "",
-            [
-              "Pipeline step ",
-              {
-                "Ref": "Pipeline9850B417"
-              },
-              "/Assets/FileAsset2"
-            ]
-          ]
-        },
-        "EncryptionKey": "alias/aws/s3",
-        "VpcConfig": {
-          "SecurityGroupIds": [
-            {
-              "Fn::GetAtt": [
-                "PipelineAssetsFileAsset2SecurityGroupA400C1A5",
-                "GroupId"
-              ]
-            }
-          ],
-          "Subnets": [
-            {
-              "Ref": "VpcPrivateSubnet1Subnet536B997A"
-            },
-            {
-              "Ref": "VpcPrivateSubnet2Subnet3788AAA1"
-            },
-            {
-              "Ref": "VpcPrivateSubnet3SubnetF258B56E"
-            }
-          ],
-          "VpcId": {
-            "Ref": "Vpc8378EB38"
-          }
-        }
-      },
-      "DependsOn": [
-        "PipelineAssetsFileAsset1PolicyDocument4681543E"
-      ]
-    }
-  },
-  "Parameters": {
-    "BootstrapVersion": {
-      "Type": "AWS::SSM::Parameter::Value<String>",
-      "Default": "/cdk-bootstrap/hnb659fds/version",
-      "Description": "Version of the CDK Bootstrap resources in this environment, automatically retrieved from SSM Parameter Store. [cdk:skip]"
-    }
-  },
-  "Rules": {
-    "CheckBootstrapVersion": {
-      "Assertions": [
-        {
-          "Assert": {
-            "Fn::Not": [
-              {
-                "Fn::Contains": [
-                  [
-                    "1",
-                    "2",
-                    "3",
-                    "4",
-                    "5"
-                  ],
-                  {
-                    "Ref": "BootstrapVersion"
-                  }
-                ]
-              }
-            ]
-          },
-          "AssertDescription": "CDK bootstrap stack version 6 required. Please run 'cdk bootstrap' with a recent version of the CDK CLI."
-        }
-      ]
-=======
->>>>>>> c083d1ad
     }
   }
 }