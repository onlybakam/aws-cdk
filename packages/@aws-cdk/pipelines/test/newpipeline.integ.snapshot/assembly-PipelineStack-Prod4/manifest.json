--- conflicted
+++ resolved
@@ -37,115 +37,25 @@
         "/PipelineStack/Prod4/Stack1/Queue/Resource": [
           {
             "type": "aws:cdk:logicalId",
-<<<<<<< HEAD
-            "data": "Queue4A7E3555",
-            "trace": [
-              "new Queue (/Users/huijbers/Workspaces/PublicCDK/aws-cdk4/packages/@aws-cdk/aws-sqs/lib/queue.js:89:23)",
-              "new AppStage (/Users/huijbers/Workspaces/PublicCDK/aws-cdk4/packages/@aws-cdk/pipelines/test/integ.newpipeline.js:36:24)",
-              "new PipelineStack (/Users/huijbers/Workspaces/PublicCDK/aws-cdk4/packages/@aws-cdk/pipelines/test/integ.newpipeline.js:27:25)",
-              "Object.<anonymous> (/Users/huijbers/Workspaces/PublicCDK/aws-cdk4/packages/@aws-cdk/pipelines/test/integ.newpipeline.js:51:1)",
-              "Module._compile (node:internal/modules/cjs/loader:1105:14)",
-              "Module._extensions..js (node:internal/modules/cjs/loader:1159:10)",
-              "Module.load (node:internal/modules/cjs/loader:981:32)",
-              "Module._load (node:internal/modules/cjs/loader:827:12)",
-              "Function.executeUserEntryPoint [as runMain] (node:internal/modules/run_main:77:12)",
-              "node:internal/main/run_main_module:17:47"
-            ]
-=======
             "data": "Queue4A7E3555"
->>>>>>> 6131079b
           }
         ],
         "/PipelineStack/Prod4/Stack1/Exports/Output{\"Fn::GetAtt\":[\"Queue4A7E3555\",\"Arn\"]}": [
           {
             "type": "aws:cdk:logicalId",
-<<<<<<< HEAD
-            "data": "ExportsOutputFnGetAttQueue4A7E3555Arn15A7202E",
-            "trace": [
-              "Stack.exportValue (/Users/huijbers/Workspaces/PublicCDK/aws-cdk4/packages/@aws-cdk/core/lib/stack.js:726:13)",
-              "createImportValue (/Users/huijbers/Workspaces/PublicCDK/aws-cdk4/packages/@aws-cdk/core/lib/private/refs.js:138:39)",
-              "resolveValue (/Users/huijbers/Workspaces/PublicCDK/aws-cdk4/packages/@aws-cdk/core/lib/private/refs.js:84:12)",
-              "Object.resolveReferences (/Users/huijbers/Workspaces/PublicCDK/aws-cdk4/packages/@aws-cdk/core/lib/private/refs.js:25:30)",
-              "Object.prepareApp (/Users/huijbers/Workspaces/PublicCDK/aws-cdk4/packages/@aws-cdk/core/lib/private/prepare-app.js:30:12)",
-              "Object.synthesize (/Users/huijbers/Workspaces/PublicCDK/aws-cdk4/packages/@aws-cdk/core/lib/private/synthesis.js:21:19)",
-              "AppStage.synth (/Users/huijbers/Workspaces/PublicCDK/aws-cdk4/packages/@aws-cdk/core/lib/stage.js:105:41)",
-              "Object.pipelineSynth (/Users/huijbers/Workspaces/PublicCDK/aws-cdk4/packages/@aws-cdk/pipelines/lib/private/construct-internals.js:25:18)",
-              "Function.fromStage (/Users/huijbers/Workspaces/PublicCDK/aws-cdk4/packages/@aws-cdk/pipelines/lib/blueprint/stage-deployment.js:44:48)",
-              "Wave.addStage (/Users/huijbers/Workspaces/PublicCDK/aws-cdk4/packages/@aws-cdk/pipelines/lib/blueprint/wave.js:49:56)",
-              "new PipelineStack (/Users/huijbers/Workspaces/PublicCDK/aws-cdk4/packages/@aws-cdk/pipelines/test/integ.newpipeline.js:27:16)",
-              "Object.<anonymous> (/Users/huijbers/Workspaces/PublicCDK/aws-cdk4/packages/@aws-cdk/pipelines/test/integ.newpipeline.js:51:1)",
-              "Module._compile (node:internal/modules/cjs/loader:1105:14)",
-              "Module._extensions..js (node:internal/modules/cjs/loader:1159:10)",
-              "Module.load (node:internal/modules/cjs/loader:981:32)",
-              "Module._load (node:internal/modules/cjs/loader:827:12)",
-              "Function.executeUserEntryPoint [as runMain] (node:internal/modules/run_main:77:12)",
-              "node:internal/main/run_main_module:17:47"
-            ]
-=======
             "data": "ExportsOutputFnGetAttQueue4A7E3555Arn15A7202E"
->>>>>>> 6131079b
           }
         ],
         "/PipelineStack/Prod4/Stack1/BootstrapVersion": [
           {
             "type": "aws:cdk:logicalId",
-<<<<<<< HEAD
-            "data": "BootstrapVersion",
-            "trace": [
-              "addBootstrapVersionRule (/Users/huijbers/Workspaces/PublicCDK/aws-cdk4/packages/@aws-cdk/core/lib/stack-synthesizers/default-synthesizer.js:285:19)",
-              "DefaultStackSynthesizer.synthesize (/Users/huijbers/Workspaces/PublicCDK/aws-cdk4/packages/@aws-cdk/core/lib/stack-synthesizers/default-synthesizer.js:175:13)",
-              "/Users/huijbers/Workspaces/PublicCDK/aws-cdk4/packages/@aws-cdk/core/lib/private/synthesis.js:155:35",
-              "visit (/Users/huijbers/Workspaces/PublicCDK/aws-cdk4/packages/@aws-cdk/core/lib/private/synthesis.js:200:9)",
-              "visit (/Users/huijbers/Workspaces/PublicCDK/aws-cdk4/packages/@aws-cdk/core/lib/private/synthesis.js:197:9)",
-              "synthesizeTree (/Users/huijbers/Workspaces/PublicCDK/aws-cdk4/packages/@aws-cdk/core/lib/private/synthesis.js:148:5)",
-              "Object.synthesize (/Users/huijbers/Workspaces/PublicCDK/aws-cdk4/packages/@aws-cdk/core/lib/private/synthesis.js:33:5)",
-              "AppStage.synth (/Users/huijbers/Workspaces/PublicCDK/aws-cdk4/packages/@aws-cdk/core/lib/stage.js:105:41)",
-              "Object.pipelineSynth (/Users/huijbers/Workspaces/PublicCDK/aws-cdk4/packages/@aws-cdk/pipelines/lib/private/construct-internals.js:25:18)",
-              "Function.fromStage (/Users/huijbers/Workspaces/PublicCDK/aws-cdk4/packages/@aws-cdk/pipelines/lib/blueprint/stage-deployment.js:44:48)",
-              "Wave.addStage (/Users/huijbers/Workspaces/PublicCDK/aws-cdk4/packages/@aws-cdk/pipelines/lib/blueprint/wave.js:49:56)",
-              "new PipelineStack (/Users/huijbers/Workspaces/PublicCDK/aws-cdk4/packages/@aws-cdk/pipelines/test/integ.newpipeline.js:27:16)",
-              "Object.<anonymous> (/Users/huijbers/Workspaces/PublicCDK/aws-cdk4/packages/@aws-cdk/pipelines/test/integ.newpipeline.js:51:1)",
-              "Module._compile (node:internal/modules/cjs/loader:1105:14)",
-              "Module._extensions..js (node:internal/modules/cjs/loader:1159:10)",
-              "Module.load (node:internal/modules/cjs/loader:981:32)",
-              "Module._load (node:internal/modules/cjs/loader:827:12)",
-              "Function.executeUserEntryPoint [as runMain] (node:internal/modules/run_main:77:12)",
-              "node:internal/main/run_main_module:17:47"
-            ]
-=======
             "data": "BootstrapVersion"
->>>>>>> 6131079b
           }
         ],
         "/PipelineStack/Prod4/Stack1/CheckBootstrapVersion": [
           {
             "type": "aws:cdk:logicalId",
-<<<<<<< HEAD
-            "data": "CheckBootstrapVersion",
-            "trace": [
-              "addBootstrapVersionRule (/Users/huijbers/Workspaces/PublicCDK/aws-cdk4/packages/@aws-cdk/core/lib/stack-synthesizers/default-synthesizer.js:293:5)",
-              "DefaultStackSynthesizer.synthesize (/Users/huijbers/Workspaces/PublicCDK/aws-cdk4/packages/@aws-cdk/core/lib/stack-synthesizers/default-synthesizer.js:175:13)",
-              "/Users/huijbers/Workspaces/PublicCDK/aws-cdk4/packages/@aws-cdk/core/lib/private/synthesis.js:155:35",
-              "visit (/Users/huijbers/Workspaces/PublicCDK/aws-cdk4/packages/@aws-cdk/core/lib/private/synthesis.js:200:9)",
-              "visit (/Users/huijbers/Workspaces/PublicCDK/aws-cdk4/packages/@aws-cdk/core/lib/private/synthesis.js:197:9)",
-              "synthesizeTree (/Users/huijbers/Workspaces/PublicCDK/aws-cdk4/packages/@aws-cdk/core/lib/private/synthesis.js:148:5)",
-              "Object.synthesize (/Users/huijbers/Workspaces/PublicCDK/aws-cdk4/packages/@aws-cdk/core/lib/private/synthesis.js:33:5)",
-              "AppStage.synth (/Users/huijbers/Workspaces/PublicCDK/aws-cdk4/packages/@aws-cdk/core/lib/stage.js:105:41)",
-              "Object.pipelineSynth (/Users/huijbers/Workspaces/PublicCDK/aws-cdk4/packages/@aws-cdk/pipelines/lib/private/construct-internals.js:25:18)",
-              "Function.fromStage (/Users/huijbers/Workspaces/PublicCDK/aws-cdk4/packages/@aws-cdk/pipelines/lib/blueprint/stage-deployment.js:44:48)",
-              "Wave.addStage (/Users/huijbers/Workspaces/PublicCDK/aws-cdk4/packages/@aws-cdk/pipelines/lib/blueprint/wave.js:49:56)",
-              "new PipelineStack (/Users/huijbers/Workspaces/PublicCDK/aws-cdk4/packages/@aws-cdk/pipelines/test/integ.newpipeline.js:27:16)",
-              "Object.<anonymous> (/Users/huijbers/Workspaces/PublicCDK/aws-cdk4/packages/@aws-cdk/pipelines/test/integ.newpipeline.js:51:1)",
-              "Module._compile (node:internal/modules/cjs/loader:1105:14)",
-              "Module._extensions..js (node:internal/modules/cjs/loader:1159:10)",
-              "Module.load (node:internal/modules/cjs/loader:981:32)",
-              "Module._load (node:internal/modules/cjs/loader:827:12)",
-              "Function.executeUserEntryPoint [as runMain] (node:internal/modules/run_main:77:12)",
-              "node:internal/main/run_main_module:17:47"
-            ]
-=======
             "data": "CheckBootstrapVersion"
->>>>>>> 6131079b
           }
         ]
       },
@@ -188,85 +98,19 @@
         "/PipelineStack/Prod4/Stack2/OtherQueue/Resource": [
           {
             "type": "aws:cdk:logicalId",
-<<<<<<< HEAD
-            "data": "OtherQueue60B686DC",
-            "trace": [
-              "new Queue (/Users/huijbers/Workspaces/PublicCDK/aws-cdk4/packages/@aws-cdk/aws-sqs/lib/queue.js:89:23)",
-              "new AppStage (/Users/huijbers/Workspaces/PublicCDK/aws-cdk4/packages/@aws-cdk/pipelines/test/integ.newpipeline.js:38:9)",
-              "new PipelineStack (/Users/huijbers/Workspaces/PublicCDK/aws-cdk4/packages/@aws-cdk/pipelines/test/integ.newpipeline.js:27:25)",
-              "Object.<anonymous> (/Users/huijbers/Workspaces/PublicCDK/aws-cdk4/packages/@aws-cdk/pipelines/test/integ.newpipeline.js:51:1)",
-              "Module._compile (node:internal/modules/cjs/loader:1105:14)",
-              "Module._extensions..js (node:internal/modules/cjs/loader:1159:10)",
-              "Module.load (node:internal/modules/cjs/loader:981:32)",
-              "Module._load (node:internal/modules/cjs/loader:827:12)",
-              "Function.executeUserEntryPoint [as runMain] (node:internal/modules/run_main:77:12)",
-              "node:internal/main/run_main_module:17:47"
-            ]
-=======
             "data": "OtherQueue60B686DC"
->>>>>>> 6131079b
           }
         ],
         "/PipelineStack/Prod4/Stack2/BootstrapVersion": [
           {
             "type": "aws:cdk:logicalId",
-<<<<<<< HEAD
-            "data": "BootstrapVersion",
-            "trace": [
-              "addBootstrapVersionRule (/Users/huijbers/Workspaces/PublicCDK/aws-cdk4/packages/@aws-cdk/core/lib/stack-synthesizers/default-synthesizer.js:285:19)",
-              "DefaultStackSynthesizer.synthesize (/Users/huijbers/Workspaces/PublicCDK/aws-cdk4/packages/@aws-cdk/core/lib/stack-synthesizers/default-synthesizer.js:175:13)",
-              "/Users/huijbers/Workspaces/PublicCDK/aws-cdk4/packages/@aws-cdk/core/lib/private/synthesis.js:155:35",
-              "visit (/Users/huijbers/Workspaces/PublicCDK/aws-cdk4/packages/@aws-cdk/core/lib/private/synthesis.js:200:9)",
-              "visit (/Users/huijbers/Workspaces/PublicCDK/aws-cdk4/packages/@aws-cdk/core/lib/private/synthesis.js:197:9)",
-              "synthesizeTree (/Users/huijbers/Workspaces/PublicCDK/aws-cdk4/packages/@aws-cdk/core/lib/private/synthesis.js:148:5)",
-              "Object.synthesize (/Users/huijbers/Workspaces/PublicCDK/aws-cdk4/packages/@aws-cdk/core/lib/private/synthesis.js:33:5)",
-              "AppStage.synth (/Users/huijbers/Workspaces/PublicCDK/aws-cdk4/packages/@aws-cdk/core/lib/stage.js:105:41)",
-              "Object.pipelineSynth (/Users/huijbers/Workspaces/PublicCDK/aws-cdk4/packages/@aws-cdk/pipelines/lib/private/construct-internals.js:25:18)",
-              "Function.fromStage (/Users/huijbers/Workspaces/PublicCDK/aws-cdk4/packages/@aws-cdk/pipelines/lib/blueprint/stage-deployment.js:44:48)",
-              "Wave.addStage (/Users/huijbers/Workspaces/PublicCDK/aws-cdk4/packages/@aws-cdk/pipelines/lib/blueprint/wave.js:49:56)",
-              "new PipelineStack (/Users/huijbers/Workspaces/PublicCDK/aws-cdk4/packages/@aws-cdk/pipelines/test/integ.newpipeline.js:27:16)",
-              "Object.<anonymous> (/Users/huijbers/Workspaces/PublicCDK/aws-cdk4/packages/@aws-cdk/pipelines/test/integ.newpipeline.js:51:1)",
-              "Module._compile (node:internal/modules/cjs/loader:1105:14)",
-              "Module._extensions..js (node:internal/modules/cjs/loader:1159:10)",
-              "Module.load (node:internal/modules/cjs/loader:981:32)",
-              "Module._load (node:internal/modules/cjs/loader:827:12)",
-              "Function.executeUserEntryPoint [as runMain] (node:internal/modules/run_main:77:12)",
-              "node:internal/main/run_main_module:17:47"
-            ]
-=======
             "data": "BootstrapVersion"
->>>>>>> 6131079b
           }
         ],
         "/PipelineStack/Prod4/Stack2/CheckBootstrapVersion": [
           {
             "type": "aws:cdk:logicalId",
-<<<<<<< HEAD
-            "data": "CheckBootstrapVersion",
-            "trace": [
-              "addBootstrapVersionRule (/Users/huijbers/Workspaces/PublicCDK/aws-cdk4/packages/@aws-cdk/core/lib/stack-synthesizers/default-synthesizer.js:293:5)",
-              "DefaultStackSynthesizer.synthesize (/Users/huijbers/Workspaces/PublicCDK/aws-cdk4/packages/@aws-cdk/core/lib/stack-synthesizers/default-synthesizer.js:175:13)",
-              "/Users/huijbers/Workspaces/PublicCDK/aws-cdk4/packages/@aws-cdk/core/lib/private/synthesis.js:155:35",
-              "visit (/Users/huijbers/Workspaces/PublicCDK/aws-cdk4/packages/@aws-cdk/core/lib/private/synthesis.js:200:9)",
-              "visit (/Users/huijbers/Workspaces/PublicCDK/aws-cdk4/packages/@aws-cdk/core/lib/private/synthesis.js:197:9)",
-              "synthesizeTree (/Users/huijbers/Workspaces/PublicCDK/aws-cdk4/packages/@aws-cdk/core/lib/private/synthesis.js:148:5)",
-              "Object.synthesize (/Users/huijbers/Workspaces/PublicCDK/aws-cdk4/packages/@aws-cdk/core/lib/private/synthesis.js:33:5)",
-              "AppStage.synth (/Users/huijbers/Workspaces/PublicCDK/aws-cdk4/packages/@aws-cdk/core/lib/stage.js:105:41)",
-              "Object.pipelineSynth (/Users/huijbers/Workspaces/PublicCDK/aws-cdk4/packages/@aws-cdk/pipelines/lib/private/construct-internals.js:25:18)",
-              "Function.fromStage (/Users/huijbers/Workspaces/PublicCDK/aws-cdk4/packages/@aws-cdk/pipelines/lib/blueprint/stage-deployment.js:44:48)",
-              "Wave.addStage (/Users/huijbers/Workspaces/PublicCDK/aws-cdk4/packages/@aws-cdk/pipelines/lib/blueprint/wave.js:49:56)",
-              "new PipelineStack (/Users/huijbers/Workspaces/PublicCDK/aws-cdk4/packages/@aws-cdk/pipelines/test/integ.newpipeline.js:27:16)",
-              "Object.<anonymous> (/Users/huijbers/Workspaces/PublicCDK/aws-cdk4/packages/@aws-cdk/pipelines/test/integ.newpipeline.js:51:1)",
-              "Module._compile (node:internal/modules/cjs/loader:1105:14)",
-              "Module._extensions..js (node:internal/modules/cjs/loader:1159:10)",
-              "Module.load (node:internal/modules/cjs/loader:981:32)",
-              "Module._load (node:internal/modules/cjs/loader:827:12)",
-              "Function.executeUserEntryPoint [as runMain] (node:internal/modules/run_main:77:12)",
-              "node:internal/main/run_main_module:17:47"
-            ]
-=======
             "data": "CheckBootstrapVersion"
->>>>>>> 6131079b
           }
         ]
       },
