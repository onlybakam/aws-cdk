--- conflicted
+++ resolved
@@ -420,7 +420,6 @@
       }
     }
 
-<<<<<<< HEAD
     if (this.taskDefinition.isFargateCompatible && props.environmentFiles) {
       throw new Error(`Cannot specify environment files for a task using the FARGATE launch type in container '${this.node.id}'.`);
     }
@@ -432,9 +431,8 @@
         this.environmentFiles.push(environmentFile.bind(this));
       }
     }
-=======
+
     props.taskDefinition._linkContainer(this);
->>>>>>> ab248c61
   }
 
   /**
