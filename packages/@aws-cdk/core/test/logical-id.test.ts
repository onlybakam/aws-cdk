--- conflicted
+++ resolved
@@ -1,10 +1,5 @@
-<<<<<<< HEAD
-import { CfnElement, CfnResource, Construct, Stack } from '../lib';
-=======
 import { Construct } from 'constructs';
-import { nodeunitShim, Test } from 'nodeunit-shim';
 import { App, CfnElement, CfnResource, Stack } from '../lib';
->>>>>>> 1e54fb92
 import { toCloudFormation } from './util';
 import * as cxapi from '@aws-cdk/cx-api';
 
