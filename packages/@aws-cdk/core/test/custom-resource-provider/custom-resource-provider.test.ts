import * as fs from 'fs';
import * as path from 'path';
<<<<<<< HEAD
=======
import * as cxapi from '@aws-cdk/cx-api';
import { nodeunitShim, Test } from 'nodeunit-shim';
>>>>>>> 1e54fb92
import { App, AssetStaging, CustomResourceProvider, CustomResourceProviderRuntime, DockerImageAssetLocation, DockerImageAssetSource, Duration, FileAssetLocation, FileAssetSource, ISynthesisSession, Size, Stack } from '../../lib';
import { toCloudFormation } from '../util';

const TEST_HANDLER = `${__dirname}/mock-provider`;

describe('custom resource provider', () => {
  test('minimal configuration', () => {
    // GIVEN
    const app = new App({ context: { [cxapi.NEW_STYLE_STACK_SYNTHESIS_CONTEXT]: false } });
    const stack = new Stack(app);

    // WHEN
    CustomResourceProvider.getOrCreate(stack, 'Custom:MyResourceType', {
      codeDirectory: TEST_HANDLER,
      runtime: CustomResourceProviderRuntime.NODEJS_12_X,
    });

    // THEN
    expect(fs.existsSync(path.join(TEST_HANDLER, '__entrypoint__.js'))).toEqual(true);
    const cfn = toCloudFormation(stack);

    // The asset hash constantly changes, so in order to not have to chase it, just look
    // it up from the output.
    const staging = stack.node.tryFindChild('Custom:MyResourceTypeCustomResourceProvider')?.node.tryFindChild('Staging') as AssetStaging;
    const assetHash = staging.sourceHash;
    const paramNames = Object.keys(cfn.Parameters);
    const bucketParam = paramNames[0];
    const keyParam = paramNames[1];
    const hashParam = paramNames[2];

    expect(cfn).toEqual({
      Resources: {
        CustomMyResourceTypeCustomResourceProviderRoleBD5E655F: {
          Type: 'AWS::IAM::Role',
          Properties: {
            AssumeRolePolicyDocument: {
              Version: '2012-10-17',
              Statement: [
                {
                  Action: 'sts:AssumeRole',
                  Effect: 'Allow',
                  Principal: {
                    Service: 'lambda.amazonaws.com',
                  },
                },
              ],
            },
            ManagedPolicyArns: [
              {
                'Fn::Sub': 'arn:${AWS::Partition}:iam::aws:policy/service-role/AWSLambdaBasicExecutionRole',
              },
            ],
          },
        },
        CustomMyResourceTypeCustomResourceProviderHandler29FBDD2A: {
          Type: 'AWS::Lambda::Function',
          Properties: {
            Code: {
              S3Bucket: { Ref: bucketParam },
              S3Key: {
                'Fn::Join': [
                  '',
                  [
                    {
                      'Fn::Select': [
                        0,
                        {
                          'Fn::Split': [
                            '||',
                            { Ref: keyParam },
                          ],
                        },
                      ],
                    },
                    {
                      'Fn::Select': [
                        1,
                        {
                          'Fn::Split': [
                            '||',
                            { Ref: keyParam },
                          ],
                        },
                      ],
                    },
                  ],
                ],
              },
            },
            Timeout: 900,
            MemorySize: 128,
            Handler: '__entrypoint__.handler',
            Role: {
              'Fn::GetAtt': [
                'CustomMyResourceTypeCustomResourceProviderRoleBD5E655F',
                'Arn',
              ],
            },
            Runtime: 'nodejs12.x',
          },
          DependsOn: [
            'CustomMyResourceTypeCustomResourceProviderRoleBD5E655F',
          ],
        },
      },
      Parameters: {
        [bucketParam]: {
          Type: 'String',
          Description: `S3 bucket for asset "${assetHash}"`,
        },
        [keyParam]: {
          Type: 'String',
          Description: `S3 key for asset version "${assetHash}"`,
        },
        [hashParam]: {
          Type: 'String',
          Description: `Artifact hash for asset "${assetHash}"`,
        },
      },
    });

  });

  test('custom resource provided creates asset in new-style synthesis with relative path', () => {
    // GIVEN

    let assetFilename : string | undefined;

    const app = new App();
    const stack = new Stack(app, 'Stack', {
      synthesizer: {
        bind(_stack: Stack): void { },

        addFileAsset(asset: FileAssetSource): FileAssetLocation {
          assetFilename = asset.fileName;
          return { bucketName: '', httpUrl: '', objectKey: '', s3ObjectUrl: '', s3Url: '', kmsKeyArn: '' };
        },

        addDockerImageAsset(_asset: DockerImageAssetSource): DockerImageAssetLocation {
          return { imageUri: '', repositoryName: '' };
        },

        synthesize(_session: ISynthesisSession): void { },
      },
    });

    // WHEN
    CustomResourceProvider.getOrCreate(stack, 'Custom:MyResourceType', {
      codeDirectory: TEST_HANDLER,
      runtime: CustomResourceProviderRuntime.NODEJS_12_X,
    });

    // THEN -- no exception
    if (!assetFilename || assetFilename.startsWith(path.sep)) {
      throw new Error(`Asset filename must be a relative path, got: ${assetFilename}`);
    }


  });

  test('policyStatements can be used to add statements to the inline policy', () => {
    // GIVEN
    const stack = new Stack();

    // WHEN
    CustomResourceProvider.getOrCreate(stack, 'Custom:MyResourceType', {
      codeDirectory: TEST_HANDLER,
      runtime: CustomResourceProviderRuntime.NODEJS_12_X,
      policyStatements: [
        { statement1: 123 },
        { statement2: { foo: 111 } },
      ],
    });

    // THEN
    const template = toCloudFormation(stack);
    const role = template.Resources.CustomMyResourceTypeCustomResourceProviderRoleBD5E655F;
    expect(role.Properties.Policies).toEqual([{
      PolicyName: 'Inline',
      PolicyDocument: {
        Version: '2012-10-17',
        Statement: [{ statement1: 123 }, { statement2: { foo: 111 } }],
      },
    }]);

  });

  test('memorySize, timeout and description', () => {
    // GIVEN
    const stack = new Stack();

    // WHEN
    CustomResourceProvider.getOrCreate(stack, 'Custom:MyResourceType', {
      codeDirectory: TEST_HANDLER,
      runtime: CustomResourceProviderRuntime.NODEJS_12_X,
      memorySize: Size.gibibytes(2),
      timeout: Duration.minutes(5),
      description: 'veni vidi vici',
    });

    // THEN
    const template = toCloudFormation(stack);
    const lambda = template.Resources.CustomMyResourceTypeCustomResourceProviderHandler29FBDD2A;
    expect(lambda.Properties.MemorySize).toEqual(2048);
    expect(lambda.Properties.Timeout).toEqual(300);
    expect(lambda.Properties.Description).toEqual('veni vidi vici');

  });

  test('environment variables', () => {
    // GIVEN
    const stack = new Stack();

    // WHEN
    CustomResourceProvider.getOrCreate(stack, 'Custom:MyResourceType', {
      codeDirectory: TEST_HANDLER,
      runtime: CustomResourceProviderRuntime.NODEJS_12_X,
      environment: {
        B: 'b',
        A: 'a',
      },
    });

    // THEN
    const template = toCloudFormation(stack);
    const lambda = template.Resources.CustomMyResourceTypeCustomResourceProviderHandler29FBDD2A;
    expect(lambda.Properties.Environment).toEqual({
      Variables: {
        A: 'a',
        B: 'b',
      },
    });

  });

  test('roleArn', () => {
    // GIVEN
    const stack = new Stack();

    // WHEN
    const cr = CustomResourceProvider.getOrCreateProvider(stack, 'Custom:MyResourceType', {
      codeDirectory: TEST_HANDLER,
      runtime: CustomResourceProviderRuntime.NODEJS_12_X,
    });

    // THEN
    expect(stack.resolve(cr.roleArn)).toEqual({
      'Fn::GetAtt': [
        'CustomMyResourceTypeCustomResourceProviderRoleBD5E655F',
        'Arn',
      ],
    });

  });
});
<|MERGE_RESOLUTION|>--- conflicted
+++ resolved
@@ -1,10 +1,6 @@
 import * as fs from 'fs';
 import * as path from 'path';
-<<<<<<< HEAD
-=======
 import * as cxapi from '@aws-cdk/cx-api';
-import { nodeunitShim, Test } from 'nodeunit-shim';
->>>>>>> 1e54fb92
 import { App, AssetStaging, CustomResourceProvider, CustomResourceProviderRuntime, DockerImageAssetLocation, DockerImageAssetSource, Duration, FileAssetLocation, FileAssetSource, ISynthesisSession, Size, Stack } from '../../lib';
 import { toCloudFormation } from '../util';
 
