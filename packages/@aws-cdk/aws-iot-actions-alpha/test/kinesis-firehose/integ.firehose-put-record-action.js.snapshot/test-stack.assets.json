{
<<<<<<< HEAD
  "version": "31.0.0",
  "files": {
    "834a14d23abdedaf507b2c26f38b0b86c4251a2fec7fbf3eec4bf794f4d74650": {
=======
  "version": "32.0.0",
  "files": {
    "eaf91b3023ad40ecfb823c36379a2381a322b7bfc35976e2913bcb9b64f96383": {
>>>>>>> 830e6d39
      "source": {
        "path": "test-stack.template.json",
        "packaging": "file"
      },
      "destinations": {
        "current_account-current_region": {
          "bucketName": "cdk-hnb659fds-assets-${AWS::AccountId}-${AWS::Region}",
<<<<<<< HEAD
          "objectKey": "834a14d23abdedaf507b2c26f38b0b86c4251a2fec7fbf3eec4bf794f4d74650.json",
=======
          "objectKey": "eaf91b3023ad40ecfb823c36379a2381a322b7bfc35976e2913bcb9b64f96383.json",
>>>>>>> 830e6d39
          "assumeRoleArn": "arn:${AWS::Partition}:iam::${AWS::AccountId}:role/cdk-hnb659fds-file-publishing-role-${AWS::AccountId}-${AWS::Region}"
        }
      }
    }
  },
  "dockerImages": {}
}<|MERGE_RESOLUTION|>--- conflicted
+++ resolved
@@ -1,13 +1,7 @@
 {
-<<<<<<< HEAD
-  "version": "31.0.0",
+  "version": "32.0.0",
   "files": {
     "834a14d23abdedaf507b2c26f38b0b86c4251a2fec7fbf3eec4bf794f4d74650": {
-=======
-  "version": "32.0.0",
-  "files": {
-    "eaf91b3023ad40ecfb823c36379a2381a322b7bfc35976e2913bcb9b64f96383": {
->>>>>>> 830e6d39
       "source": {
         "path": "test-stack.template.json",
         "packaging": "file"
@@ -15,11 +9,7 @@
       "destinations": {
         "current_account-current_region": {
           "bucketName": "cdk-hnb659fds-assets-${AWS::AccountId}-${AWS::Region}",
-<<<<<<< HEAD
           "objectKey": "834a14d23abdedaf507b2c26f38b0b86c4251a2fec7fbf3eec4bf794f4d74650.json",
-=======
-          "objectKey": "eaf91b3023ad40ecfb823c36379a2381a322b7bfc35976e2913bcb9b64f96383.json",
->>>>>>> 830e6d39
           "assumeRoleArn": "arn:${AWS::Partition}:iam::${AWS::AccountId}:role/cdk-hnb659fds-file-publishing-role-${AWS::AccountId}-${AWS::Region}"
         }
       }
