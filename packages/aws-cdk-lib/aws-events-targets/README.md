# Event Targets for Amazon EventBridge

This library contains integration classes to send Amazon EventBridge to any
number of supported AWS Services. Instances of these classes should be passed
to the `rule.addTarget()` method.

Currently supported are:

- [Event Targets for Amazon EventBridge](#event-targets-for-amazon-eventbridge)
  - [Event retry policy and using dead-letter queues](#event-retry-policy-and-using-dead-letter-queues)
  - [Invoke a Lambda function](#invoke-a-lambda-function)
  - [Log an event into a LogGroup](#log-an-event-into-a-loggroup)
  - [Start a CodeBuild build](#start-a-codebuild-build)
  - [Start a CodePipeline pipeline](#start-a-codepipeline-pipeline)
  - [Start a StepFunctions state machine](#start-a-stepfunctions-state-machine)
  - [Queue a Batch job](#queue-a-batch-job)
  - [Invoke an API Gateway REST API](#invoke-an-api-gateway-rest-api)
  - [Invoke an API Destination](#invoke-an-api-destination)
  - [Invoke an AppSync GraphQL API](#invoke-an-appsync-graphql-api)
  - [Put an event on an EventBridge bus](#put-an-event-on-an-eventbridge-bus)
  - [Run an ECS Task](#run-an-ecs-task)
    - [Tagging Tasks](#tagging-tasks)
    - [Launch type for ECS Task](#launch-type-for-ecs-task)
    - [Assign public IP addresses to tasks](#assign-public-ip-addresses-to-tasks)
    - [Enable Amazon ECS Exec for ECS Task](#enable-amazon-ecs-exec-for-ecs-task)

See the README of the `aws-cdk-lib/aws-events` library for more information on
EventBridge.

## Event retry policy and using dead-letter queues

The Codebuild, CodePipeline, Lambda, StepFunctions, LogGroup, SQSQueue, SNSTopic and ECSTask targets support attaching a [dead letter queue and setting retry policies](https://docs.aws.amazon.com/eventbridge/latest/userguide/rule-dlq.html). See the [lambda example](#invoke-a-lambda-function).
Use [escape hatches](https://docs.aws.amazon.com/cdk/latest/guide/cfn_layer.html) for the other target types.

## Invoke a Lambda function

Use the `LambdaFunction` target to invoke a lambda function.

The code snippet below creates an event rule with a Lambda function as a target
triggered for every events from `aws.ec2` source. You can optionally attach a
[dead letter queue](https://docs.aws.amazon.com/eventbridge/latest/userguide/rule-dlq.html).

```ts
import * as lambda from 'aws-cdk-lib/aws-lambda';

const fn = new lambda.Function(this, 'MyFunc', {
  runtime: lambda.Runtime.NODEJS_LATEST,
  handler: 'index.handler',
  code: lambda.Code.fromInline(`exports.handler = handler.toString()`),
});

const rule = new events.Rule(this, 'rule', {
  eventPattern: {
    source: ["aws.ec2"],
  },
});

const queue = new sqs.Queue(this, 'Queue');

rule.addTarget(new targets.LambdaFunction(fn, {
  deadLetterQueue: queue, // Optional: add a dead letter queue
  maxEventAge: Duration.hours(2), // Optional: set the maxEventAge retry policy
  retryAttempts: 2, // Optional: set the max number of retry attempts
}));
```

## Log an event into a LogGroup

Use the `LogGroup` target to log your events in a CloudWatch LogGroup.

For example, the following code snippet creates an event rule with a CloudWatch LogGroup as a target.
Every events sent from the `aws.ec2` source will be sent to the CloudWatch LogGroup.

```ts
import * as logs from 'aws-cdk-lib/aws-logs';

const logGroup = new logs.LogGroup(this, 'MyLogGroup', {
  logGroupName: 'MyLogGroup',
});

const rule = new events.Rule(this, 'rule', {
  eventPattern: {
    source: ["aws.ec2"],
  },
});

rule.addTarget(new targets.CloudWatchLogGroup(logGroup));
```

A rule target input can also be specified to modify the event that is sent to the log group.
Unlike other event targets, CloudWatchLogs requires a specific input template format.

```ts
import * as logs from 'aws-cdk-lib/aws-logs';
declare const logGroup: logs.LogGroup;
declare const rule: events.Rule;

rule.addTarget(new targets.CloudWatchLogGroup(logGroup, {
  logEvent: targets.LogGroupTargetInput.fromObject({
    timestamp: events.EventField.fromPath('$.time'),
    message: events.EventField.fromPath('$.detail-type'),
  }),
}));
```

If you want to use static values to overwrite the `message` make sure that you provide a `string`
value.

```ts
import * as logs from 'aws-cdk-lib/aws-logs';
declare const logGroup: logs.LogGroup;
declare const rule: events.Rule;

rule.addTarget(new targets.CloudWatchLogGroup(logGroup, {
  logEvent: targets.LogGroupTargetInput.fromObject({
    message: JSON.stringify({
      CustomField: 'CustomValue',
    }),
  }),
}));
```

The cloudwatch log event target will create an AWS custom resource internally which will default
to set `installLatestAwsSdk` to `true`. This may be problematic for CN partition deployment. To
workaround this issue, set `installLatestAwsSdk` to `false`.

```ts
import * as logs from 'aws-cdk-lib/aws-logs';
declare const logGroup: logs.LogGroup;
declare const rule: events.Rule;

rule.addTarget(new targets.CloudWatchLogGroup(logGroup, {
  installLatestAwsSdk: false,
}));
```

## Start a CodeBuild build

Use the `CodeBuildProject` target to trigger a CodeBuild project.

The code snippet below creates a CodeCommit repository that triggers a CodeBuild project
on commit to the master branch. You can optionally attach a
[dead letter queue](https://docs.aws.amazon.com/eventbridge/latest/userguide/rule-dlq.html).

```ts
import * as codebuild from 'aws-cdk-lib/aws-codebuild';
import * as codecommit from 'aws-cdk-lib/aws-codecommit';

const repo = new codecommit.Repository(this, 'MyRepo', {
  repositoryName: 'aws-cdk-codebuild-events',
});

const project = new codebuild.Project(this, 'MyProject', {
  source: codebuild.Source.codeCommit({ repository: repo }),
});

const deadLetterQueue = new sqs.Queue(this, 'DeadLetterQueue');

// trigger a build when a commit is pushed to the repo
const onCommitRule = repo.onCommit('OnCommit', {
  target: new targets.CodeBuildProject(project, {
    deadLetterQueue: deadLetterQueue,
  }),
  branches: ['master'],
});
```

## Start a CodePipeline pipeline

Use the `CodePipeline` target to trigger a CodePipeline pipeline.

The code snippet below creates a CodePipeline pipeline that is triggered every hour

```ts
import * as codepipeline from 'aws-cdk-lib/aws-codepipeline';

const pipeline = new codepipeline.Pipeline(this, 'Pipeline');

const rule = new events.Rule(this, 'Rule', {
  schedule: events.Schedule.expression('rate(1 hour)'),
});

rule.addTarget(new targets.CodePipeline(pipeline));
```

## Start a StepFunctions state machine

Use the `SfnStateMachine` target to trigger a State Machine.

The code snippet below creates a Simple StateMachine that is triggered every minute with a
dummy object as input.
You can optionally attach a
[dead letter queue](https://docs.aws.amazon.com/eventbridge/latest/userguide/rule-dlq.html)
to the target.

```ts
import * as iam from 'aws-cdk-lib/aws-iam';
import * as sfn from 'aws-cdk-lib/aws-stepfunctions';

const rule = new events.Rule(this, 'Rule', {
  schedule: events.Schedule.rate(Duration.minutes(1)),
});

const dlq = new sqs.Queue(this, 'DeadLetterQueue');

const role = new iam.Role(this, 'Role', {
  assumedBy: new iam.ServicePrincipal('events.amazonaws.com'),
});
const stateMachine = new sfn.StateMachine(this, 'SM', {
  definition: new sfn.Wait(this, 'Hello', { time: sfn.WaitTime.duration(Duration.seconds(10)) })
});

rule.addTarget(new targets.SfnStateMachine(stateMachine, {
  input: events.RuleTargetInput.fromObject({ SomeParam: 'SomeValue' }),
  deadLetterQueue: dlq,
  role: role
}));
```

## Queue a Batch job

Use the `BatchJob` target to queue a Batch job.

The code snippet below creates a Simple JobQueue that is triggered every hour with a
dummy object as input.
You can optionally attach a
[dead letter queue](https://docs.aws.amazon.com/eventbridge/latest/userguide/rule-dlq.html)
to the target.

```ts
import * as ec2 from 'aws-cdk-lib/aws-ec2';
import * as ecs from 'aws-cdk-lib/aws-ecs';
import * as batch from 'aws-cdk-lib/aws-batch';
import { ContainerImage } from 'aws-cdk-lib/aws-ecs';

declare const vpc: ec2.Vpc;

const computeEnvironment = new batch.FargateComputeEnvironment(this, 'ComputeEnv', {
  vpc,
});

const jobQueue = new batch.JobQueue(this, 'JobQueue', {
  priority: 1,
  computeEnvironments: [
    {
      computeEnvironment,
      order: 1,
    },
  ],
});

const jobDefinition = new batch.EcsJobDefinition(this, 'MyJob', {
  container: new batch.EcsEc2ContainerDefinition(this, 'Container', {
    image: ecs.ContainerImage.fromRegistry('test-repo'),
    memory: cdk.Size.mebibytes(2048),
    cpu: 256,
  }),
});

const queue = new sqs.Queue(this, 'Queue');

const rule = new events.Rule(this, 'Rule', {
  schedule: events.Schedule.rate(Duration.hours(1)),
});

rule.addTarget(new targets.BatchJob(
  jobQueue.jobQueueArn,
  jobQueue,
  jobDefinition.jobDefinitionArn,
  jobDefinition,
  {
    deadLetterQueue: queue,
    event: events.RuleTargetInput.fromObject({ SomeParam: 'SomeValue' }),
    retryAttempts: 2,
    maxEventAge: Duration.hours(2),
  },
));
```

## Invoke an API Gateway REST API

Use the `ApiGateway` target to trigger a REST API.

The code snippet below creates a Api Gateway REST API that is invoked every hour.

```ts
import * as api from 'aws-cdk-lib/aws-apigateway';
import * as lambda from 'aws-cdk-lib/aws-lambda';

const rule = new events.Rule(this, 'Rule', {
  schedule: events.Schedule.rate(Duration.minutes(1)),
});

const fn = new lambda.Function( this, 'MyFunc', {
  handler: 'index.handler',
  runtime: lambda.Runtime.NODEJS_LATEST,
  code: lambda.Code.fromInline( 'exports.handler = e => {}' ),
} );

const restApi = new api.LambdaRestApi( this, 'MyRestAPI', { handler: fn } );

const dlq = new sqs.Queue(this, 'DeadLetterQueue');

rule.addTarget(
  new targets.ApiGateway( restApi, {
    path: '/*/test',
    method: 'GET',
    stage:  'prod',
    pathParameterValues: ['path-value'],
    headerParameters: {
      Header1: 'header1',
    },
    queryStringParameters: {
      QueryParam1: 'query-param-1',
    },
    deadLetterQueue: dlq
  } ),
)
```

## Invoke an API Destination

Use the `targets.ApiDestination` target to trigger an external API. You need to
create an `events.Connection` and `events.ApiDestination` as well.

The code snippet below creates an external destination that is invoked every hour.

```ts
const connection = new events.Connection(this, 'Connection', {
  authorization: events.Authorization.apiKey('x-api-key', SecretValue.secretsManager('ApiSecretName')),
  description: 'Connection with API Key x-api-key',
});

const destination = new events.ApiDestination(this, 'Destination', {
  connection,
  endpoint: 'https://example.com',
  description: 'Calling example.com with API key x-api-key',
});

const rule = new events.Rule(this, 'Rule', {
  schedule: events.Schedule.rate(Duration.minutes(1)),
  targets: [new targets.ApiDestination(destination)],
});
```

<<<<<<< HEAD
## Invoke an AppSync GraphQL API

Use the `AppSync` target to trigger an AppSync GraphQL API. You need to
create an `AppSync.GraphqlApi` configured with `AWS_IAM` authorization mode.

The code snippet below creates an AppSync GraphQL API target that is invoked every hour, calling the `publish` mutation.

```ts
import * as appsync from 'aws-cdk-lib/aws-appsync';
declare const api: appsync.GraphqlApi;

const rule = new events.Rule(this, 'Rule', {
  schedule: events.Schedule.rate(cdk.Duration.hours(1)),
});

rule.addTarget(new targets.AppSync(api, {
  graphQLOperation: 'mutation Publish($message: String!){ publish(message: $message) { message } }',
  variables: events.RuleTargetInput.fromObject({
    message: 'hello world',
  }),
}));
```

You can pass an existing role with the proper permissions to be used for the target when the rule is triggered. The code snippet below uses an existing role and grants permissions to use the publish Mutation on the GraphQL API.

```ts
import * as iam from 'aws-cdk-lib/aws-iam';
import * as appsync from 'aws-cdk-lib/aws-appsync';
declare const api: appsync.GraphqlApi;

const rule = new events.Rule(this, 'Rule', { schedule: events.Schedule.rate(cdk.Duration.minutes(1)), });
const role = new iam.Role(this, 'Role', { assumedBy: new iam.ServicePrincipal('events.amazonaws.com') });

// allow EventBridge to use the `publish` mutation
api.grantMutation(role, 'publish');

rule.addTarget(new targets.AppSync(api, {
  graphQLOperation: 'mutation Publish($message: String!){ publish(message: $message) { message } }',
  variables: events.RuleTargetInput.fromObject({
    message: 'hello world',
  }),
  role: role
}));
=======
You can also import an existing connection and destination
to create additional rules:

```ts
const connection = events.Connection.fromEventBusArn(
  this,
  'Connection',
  'arn:aws:events:us-east-1:123456789012:event-bus/EventBusName',
  'arn:aws:secretsmanager:us-east-1:123456789012:secret:SecretName-f3gDy9',
);

const apiDestinationArn = 'arn:aws:events:us-east-1:123456789012:api-destination/DestinationName';
const destination = events.ApiDestination.fromApiDestinationAttributes(
  this,
  'Destination',
  { apiDestinationArn, connection },
);

const rule = new events.Rule(this, 'OtherRule', {
  schedule: events.Schedule.rate(Duration.minutes(10)),
  targets: [new targets.ApiDestination(destination)],
});
>>>>>>> 90f1aa9f
```

## Put an event on an EventBridge bus

Use the `EventBus` target to route event to a different EventBus.

The code snippet below creates the scheduled event rule that route events to an imported event bus.

```ts
const rule = new events.Rule(this, 'Rule', {
  schedule: events.Schedule.expression('rate(1 minute)'),
});

rule.addTarget(new targets.EventBus(
  events.EventBus.fromEventBusArn(
    this,
    'External',
    `arn:aws:events:eu-west-1:999999999999:event-bus/test-bus`,
  ),
));
```

## Run an ECS Task

Use the `EcsTask` target to run an ECS Task.

The code snippet below creates a scheduled event rule that will run the task described in `taskDefinition` every hour.

### Tagging Tasks

By default, ECS tasks run from EventBridge targets will not have tags applied to
them. You can set the `propagateTags` field to propagate the tags set on the task
definition to the task initialized by the event trigger.

If you want to set tags independent of those applied to the TaskDefinition, you
can use the `tags` array. Both of these fields can be used together or separately
to set tags on the triggered task.

```ts
import * as ecs from 'aws-cdk-lib/aws-ecs';

declare const cluster: ecs.ICluster;
declare const taskDefinition: ecs.TaskDefinition;

const rule = new events.Rule(this, 'Rule', {
  schedule: events.Schedule.rate(cdk.Duration.hours(1)),
});

rule.addTarget(
  new targets.EcsTask({
    cluster: cluster,
    taskDefinition: taskDefinition,
    propagateTags: ecs.PropagatedTagSource.TASK_DEFINITION,
    tags: [
      {
        key: 'my-tag',
        value: 'my-tag-value',
      },
    ],
  }),
);
```

### Launch type for ECS Task

By default, if `isEc2Compatible` for the `taskDefinition` is true, the EC2 type is used as
the launch type for the task, otherwise the FARGATE type.
If you want to override the default launch type, you can set the `launchType` property.

```ts
import * as ecs from 'aws-cdk-lib/aws-ecs';

declare const cluster: ecs.ICluster;
declare const taskDefinition: ecs.TaskDefinition;

const rule = new events.Rule(this, 'Rule', {
  schedule: events.Schedule.rate(cdk.Duration.hours(1)),
});

rule.addTarget(new targets.EcsTask({
  cluster,
  taskDefinition,
  launchType: ecs.LaunchType.FARGATE,
}));
```

### Assign public IP addresses to tasks

You can set the `assignPublicIp` flag to assign public IP addresses to tasks.
If you want to detach the public IP address from the task, you have to set the flag `false`.
You can specify the flag `true` only when the launch type is set to FARGATE.

```ts
import * as ecs from 'aws-cdk-lib/aws-ecs';
import * as ec2 from 'aws-cdk-lib/aws-ec2';

declare const cluster: ecs.ICluster;
declare const taskDefinition: ecs.TaskDefinition;

const rule = new events.Rule(this, 'Rule', {
  schedule: events.Schedule.rate(cdk.Duration.hours(1)),
});

rule.addTarget(
  new targets.EcsTask({
    cluster,
    taskDefinition,
    assignPublicIp: true,
    subnetSelection: { subnetType: ec2.SubnetType.PUBLIC },
  }),
);
```

### Enable Amazon ECS Exec for ECS Task

If you use Amazon ECS Exec, you can run commands in or get a shell to a container running on an Amazon EC2 instance or on AWS Fargate.

```ts
import * as ecs from 'aws-cdk-lib/aws-ecs';

declare const cluster: ecs.ICluster;
declare const taskDefinition: ecs.TaskDefinition;

const rule = new events.Rule(this, 'Rule', {
  schedule: events.Schedule.rate(cdk.Duration.hours(1)),
});

rule.addTarget(new targets.EcsTask({
  cluster,
  taskDefinition,
  taskCount: 1,
  containerOverrides: [{
    containerName: 'TheContainer',
    command: ['echo', events.EventField.fromPath('$.detail.event')],
  }],
  enableExecuteCommand: true,
}));
```<|MERGE_RESOLUTION|>--- conflicted
+++ resolved
@@ -343,51 +343,6 @@
 });
 ```
 
-<<<<<<< HEAD
-## Invoke an AppSync GraphQL API
-
-Use the `AppSync` target to trigger an AppSync GraphQL API. You need to
-create an `AppSync.GraphqlApi` configured with `AWS_IAM` authorization mode.
-
-The code snippet below creates an AppSync GraphQL API target that is invoked every hour, calling the `publish` mutation.
-
-```ts
-import * as appsync from 'aws-cdk-lib/aws-appsync';
-declare const api: appsync.GraphqlApi;
-
-const rule = new events.Rule(this, 'Rule', {
-  schedule: events.Schedule.rate(cdk.Duration.hours(1)),
-});
-
-rule.addTarget(new targets.AppSync(api, {
-  graphQLOperation: 'mutation Publish($message: String!){ publish(message: $message) { message } }',
-  variables: events.RuleTargetInput.fromObject({
-    message: 'hello world',
-  }),
-}));
-```
-
-You can pass an existing role with the proper permissions to be used for the target when the rule is triggered. The code snippet below uses an existing role and grants permissions to use the publish Mutation on the GraphQL API.
-
-```ts
-import * as iam from 'aws-cdk-lib/aws-iam';
-import * as appsync from 'aws-cdk-lib/aws-appsync';
-declare const api: appsync.GraphqlApi;
-
-const rule = new events.Rule(this, 'Rule', { schedule: events.Schedule.rate(cdk.Duration.minutes(1)), });
-const role = new iam.Role(this, 'Role', { assumedBy: new iam.ServicePrincipal('events.amazonaws.com') });
-
-// allow EventBridge to use the `publish` mutation
-api.grantMutation(role, 'publish');
-
-rule.addTarget(new targets.AppSync(api, {
-  graphQLOperation: 'mutation Publish($message: String!){ publish(message: $message) { message } }',
-  variables: events.RuleTargetInput.fromObject({
-    message: 'hello world',
-  }),
-  role: role
-}));
-=======
 You can also import an existing connection and destination
 to create additional rules:
 
@@ -410,7 +365,51 @@
   schedule: events.Schedule.rate(Duration.minutes(10)),
   targets: [new targets.ApiDestination(destination)],
 });
->>>>>>> 90f1aa9f
+```
+
+## Invoke an AppSync GraphQL API
+
+Use the `AppSync` target to trigger an AppSync GraphQL API. You need to
+create an `AppSync.GraphqlApi` configured with `AWS_IAM` authorization mode.
+
+The code snippet below creates an AppSync GraphQL API target that is invoked every hour, calling the `publish` mutation.
+
+```ts
+import * as appsync from 'aws-cdk-lib/aws-appsync';
+declare const api: appsync.GraphqlApi;
+
+const rule = new events.Rule(this, 'Rule', {
+  schedule: events.Schedule.rate(cdk.Duration.hours(1)),
+});
+
+rule.addTarget(new targets.AppSync(api, {
+  graphQLOperation: 'mutation Publish($message: String!){ publish(message: $message) { message } }',
+  variables: events.RuleTargetInput.fromObject({
+    message: 'hello world',
+  }),
+}));
+```
+
+You can pass an existing role with the proper permissions to be used for the target when the rule is triggered. The code snippet below uses an existing role and grants permissions to use the publish Mutation on the GraphQL API.
+
+```ts
+import * as iam from 'aws-cdk-lib/aws-iam';
+import * as appsync from 'aws-cdk-lib/aws-appsync';
+declare const api: appsync.GraphqlApi;
+
+const rule = new events.Rule(this, 'Rule', { schedule: events.Schedule.rate(cdk.Duration.minutes(1)), });
+const role = new iam.Role(this, 'Role', { assumedBy: new iam.ServicePrincipal('events.amazonaws.com') });
+
+// allow EventBridge to use the `publish` mutation
+api.grantMutation(role, 'publish');
+
+rule.addTarget(new targets.AppSync(api, {
+  graphQLOperation: 'mutation Publish($message: String!){ publish(message: $message) { message } }',
+  variables: events.RuleTargetInput.fromObject({
+    message: 'hello world',
+  }),
+  role: role
+}));
 ```
 
 ## Put an event on an EventBridge bus
